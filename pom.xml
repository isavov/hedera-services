--- conflicted
+++ resolved
@@ -3,11 +3,7 @@
 
   <groupId>com.hedera.services</groupId>
   <artifactId>hedera-services</artifactId>
-<<<<<<< HEAD
   <version>0.9.0-alpha.7-SNAPSHOT</version>
-=======
-  <version>0.9.1-SNAPSHOT</version>
->>>>>>> 2067a7d3
   <description>
     Hedera Services (crypto, file, contract, consensus) on the Platform
   </description>
