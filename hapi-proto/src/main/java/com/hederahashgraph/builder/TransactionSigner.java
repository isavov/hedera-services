--- conflicted
+++ resolved
@@ -133,7 +133,6 @@
    * @param privKeyList private key list for signing
    * @return transaction with signatures
    */
-<<<<<<< HEAD
 //  public static Transaction signTransactionNew(Transaction transaction,
 //      List<List<PrivateKey>> privKeysList) {
 //    Transaction rv = null;
@@ -179,122 +178,6 @@
 //    }
 //    return rv;
 //  }
-=======
-  public static Transaction signTransactionNew(Transaction transaction,
-      List<List<PrivateKey>> privKeysList) {
-    Transaction rv = null;
-
-    byte[] bodyBytes;
-    if(transaction.hasBody()) {
-    	bodyBytes = transaction.getBody().toByteArray();
-    }else {
-    	bodyBytes = transaction.getBodyBytes().toByteArray();
-    }
-    Builder allSigsBuilder = SignatureList.newBuilder();
-
-    for (List<PrivateKey> privKeyList : privKeysList) {
-      List<Signature> sigs = new ArrayList<>();
-      for (PrivateKey priv : privKeyList) {
-        com.hederahashgraph.api.proto.java.Signature.Builder sigBuilder = Signature.newBuilder();
-        ByteString sigBytes = signBytes(bodyBytes, priv);
-        if (priv instanceof EdDSAPrivateKey) {
-          sigBuilder.setEd25519(sigBytes);
-        } else {
-          sigBuilder.setECDSA384(sigBytes);
-        }
-
-        Signature sig = sigBuilder.build();
-        sigs.add(sig);
-      }
-
-      Signature sigEntry = null;
-//			if(privKeyList.size() == 1) {
-//				sigEntry = sigs.get(0);				
-//			} else {
-      sigEntry = Signature.newBuilder()
-          .setSignatureList(SignatureList.newBuilder().addAllSigs(sigs)).build();
-//			}
-
-      allSigsBuilder.addSigs(sigEntry);
-    }
-    SignatureList sigs = allSigsBuilder.build();
-    if(transaction.hasBody()) {
-    	rv = Transaction.newBuilder().setBody(transaction.getBody()).setSigs(sigs).build();
-    }else {
-    	rv = Transaction.newBuilder().setBodyBytes(transaction.getBodyBytes()).setSigs(sigs).build();
-    }
-    return rv;
-  }
-
-  /**
-   * Signs transaction with provided key and public to private key map. The generated signatures are
-   * contained in a Signature object of type SignatureList. This Signature object becomes the single
-   * element in the signature list for the transaction.
-   *
-   * @param transaction transaction to be singed
-   * @param keys complex keys for signing
-   * @param privKeyList private key list for signing, each key in keys corresponds to a list of
-   * private keys.
-   * @return transaction with signatures
-   */
-  public static Transaction signTransactionComplex(Transaction transaction, List<Key> keys,
-      Map<String, PrivateKey> pubKey2privKeyMap) throws Exception {
-    if(SIGNATURE_FORMAT_ENUM.SignatureMap.equals(SIGNATURE_FORMAT))
-      return signTransactionComplexWithSigMap(transaction, keys, pubKey2privKeyMap);
-    else if(SIGNATURE_FORMAT_ENUM.Random.equals(SIGNATURE_FORMAT)) {
-      int coin = rand.nextInt(2);
-      if(coin == 0) {
-        return signTransactionComplexWithSigMap(transaction, keys, pubKey2privKeyMap);
-      }
-    }
-    
-    Transaction rv = null;
-    byte[] bodyBytes;
-    if(transaction.hasBody()) {
-    	bodyBytes = transaction.getBody().toByteArray();
-    }else {
-    	bodyBytes = transaction.getBodyBytes().toByteArray();
-    }
-    
-    List<Signature> sigs = new ArrayList<>();
-    for (Key key : keys) {
-      Signature sig = KeyExpansion.sign(key, bodyBytes, pubKey2privKeyMap, 1);
-      sigs.add(sig);
-    }
-    SignatureList sigsList = SignatureList.newBuilder().addAllSigs(sigs).build();
-    
-    if(transaction.hasBody()) {
-      if(TX_BODY_FORMAT_ENUM.Body.equals(TX_BODY_FORMAT)) {
-        rv = Transaction.newBuilder().setBody(transaction.getBody()).setSigs(sigsList).build();
-      } else if(TX_BODY_FORMAT_ENUM.BodyBytes.equals(TX_BODY_FORMAT)) {
-        rv = Transaction.newBuilder().setBodyBytes(ByteString.copyFrom(bodyBytes)).setSigs(sigsList).build();
-      } else {//random
-        int coin = rand.nextInt(2);
-        if(coin == 0) {
-          rv = Transaction.newBuilder().setBody(transaction.getBody()).setSigs(sigsList).build();
-        } else {
-          rv = Transaction.newBuilder().setBodyBytes(ByteString.copyFrom(bodyBytes)).setSigs(sigsList).build();
-        }
-      }
-    } else {// tx has bodybytes
-      if(TX_BODY_FORMAT_ENUM.Body.equals(TX_BODY_FORMAT)) {
-        TransactionBody reconstructedBody = TransactionBody.parseFrom(bodyBytes);
-        rv = Transaction.newBuilder().setBody(reconstructedBody).setSigs(sigsList).build();
-      } else if(TX_BODY_FORMAT_ENUM.BodyBytes.equals(TX_BODY_FORMAT)) {
-        rv = Transaction.newBuilder().setBodyBytes(ByteString.copyFrom(bodyBytes)).setSigs(sigsList).build();
-      } else {//random
-        int coin = rand.nextInt(2);
-        if(coin == 0) {
-          TransactionBody reconstructedBody = TransactionBody.parseFrom(bodyBytes);
-          rv = Transaction.newBuilder().setBody(reconstructedBody).setSigs(sigsList).build();
-        } else {
-          rv = Transaction.newBuilder().setBodyBytes(ByteString.copyFrom(bodyBytes)).setSigs(sigsList).build();
-        }
-      }
-    }
-    return rv;
-  }
->>>>>>> 6c840922
 
   /**
    * Signs transaction with provided key and public to private key map. The generated signatures are
