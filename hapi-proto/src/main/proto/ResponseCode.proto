--- conflicted
+++ resolved
@@ -203,13 +203,6 @@
   INVALID_WIPE_KEY = 189;
   INVALID_FREEZE_KEY = 190;
   INVALID_SUPPLY_KEY = 191;
-<<<<<<< HEAD
-  INVALID_TOKEN_EXPIRY = 192;
-  TOKEN_HAS_EXPIRED = 193;
-  TOKEN_IS_IMMUTABlE = 194;
-
-  INVALID_QUERY_PAYMENT_ACCOUNT_AMOUNTS = 195; // The query payment crypto transfer has more than 2 account amounts
-=======
   INVALID_TOKEN_TRANSFER_AMOUNT = 192;
   TOKEN_NAME_ALREADY_IN_USE = 193;
   MISSING_TOKEN_NAME = 194;
@@ -218,5 +211,6 @@
   INVALID_TOKEN_EXPIRY = 197;
   TOKEN_HAS_EXPIRED = 198;
   TOKEN_IS_IMMUTABlE = 199;
->>>>>>> 5476ab21
+
+  INVALID_QUERY_PAYMENT_ACCOUNT_AMOUNTS = 200; // The query payment crypto transfer has more than 2 account amounts
 }