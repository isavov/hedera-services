--- conflicted
+++ resolved
@@ -189,8 +189,6 @@
   TOKEN_SYMBOL_TOO_LONG = 175;
   TOKEN_SYMBOL_ALREADY_IN_USE = 176;
   INVALID_TOKEN_REF = 177;
-<<<<<<< HEAD
-=======
   ACCOUNT_KYC_NOT_GRANTED_FOR_TOKEN = 178;
   TOKEN_HAS_NO_KYC_KEY = 179;
   INSUFFICIENT_TOKEN_BALANCE = 180;
@@ -205,5 +203,4 @@
   INVALID_WIPE_KEY = 189;
   INVALID_FREEZE_KEY = 190;
   INVALID_SUPPLY_KEY = 191;
->>>>>>> 59b29334
 }