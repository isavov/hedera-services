--- conflicted
+++ resolved
@@ -32,19 +32,12 @@
  If the provided account is the Token's Treasury Account, transaction results in CANNOT_WIPE_TOKEN_TREASURY_ACCOUNT
  If the provided account does not have a relation with the provided Token, transaction results in ACCOUNT_HAS_NO_TOKEN_RELATIONSHIP.
  On success, tokens are removed from the account and the total supply of the token is decreased by the wiped amount.
-<<<<<<< HEAD
-=======
 
  The amount provided is in the lowest denomination possible. Example:
  Token A has 2 decimals. In order to wipe 100 tokens from account, one must provide amount of 10000. In order to wipe 100.55 tokens, one must provide amount of 10055.
->>>>>>> b0d9297d
  */
 message TokenWipeAccountTransactionBody {
     TokenRef token = 1; // The token for which the account will be wiped. If token does not exist, transaction results in INVALID_TOKEN_ID
     AccountID account = 2; // The account to be wiped
-<<<<<<< HEAD
-    uint64 amount = 3; // The amount of tokens to wipe from the specified account. Amount must be a positive non-zero number, not bigger than the token balance of the account (0; balance]
-=======
     uint64 amount = 3; // The amount of tokens to wipe from the specified account. Amount must be a positive non-zero number in the lowest denomination possible, not bigger than the token balance of the account (0; balance]
->>>>>>> b0d9297d
 }