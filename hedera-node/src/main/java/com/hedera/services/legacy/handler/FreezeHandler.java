package com.hedera.services.legacy.handler;

/*-
 * ‌
 * Hedera Services Node
 * ​
 * Copyright (C) 2018 - 2020 Hedera Hashgraph, LLC
 * ​
 * Licensed under the Apache License, Version 2.0 (the "License");
 * you may not use this file except in compliance with the License.
 * You may obtain a copy of the License at
 *
 *      http://www.apache.org/licenses/LICENSE-2.0
 *
 * Unless required by applicable law or agreed to in writing, software
 * distributed under the License is distributed on an "AS IS" BASIS,
 * WITHOUT WARRANTIES OR CONDITIONS OF ANY KIND, either express or implied.
 * See the License for the specific language governing permissions and
 * limitations under the License.
 * ‍
 */

import com.hedera.services.fees.HbarCentExchange;
import com.hedera.services.files.HederaFs;
import com.hedera.services.utils.UnzipUtility;
import com.hederahashgraph.api.proto.java.FileID;
import com.hederahashgraph.api.proto.java.FreezeTransactionBody;
import com.hederahashgraph.api.proto.java.ResponseCodeEnum;
import com.hederahashgraph.api.proto.java.TransactionBody;
import com.hederahashgraph.api.proto.java.TransactionReceipt;
import com.hederahashgraph.api.proto.java.TransactionRecord;
import com.hederahashgraph.builder.RequestBuilder;
import com.swirlds.common.Platform;
import org.apache.commons.io.FileUtils;
import org.apache.logging.log4j.LogManager;
import org.apache.logging.log4j.Logger;

import java.io.BufferedReader;
import java.io.File;
import java.io.FileInputStream;
import java.io.IOException;
import java.io.InputStreamReader;
import java.nio.charset.StandardCharsets;
import java.security.MessageDigest;
import java.security.NoSuchAlgorithmException;
import java.time.Instant;
import java.util.Arrays;

<<<<<<< HEAD
=======
import org.apache.commons.io.FileUtils;
import org.apache.logging.log4j.LogManager;
import org.apache.logging.log4j.Logger;

>>>>>>> c5c83adf
import static com.hederahashgraph.api.proto.java.ResponseCodeEnum.INVALID_FREEZE_TRANSACTION_BODY;
import static com.hederahashgraph.builder.RequestBuilder.getTransactionReceipt;
import static com.swirlds.common.CommonUtils.hex;

/**
 * @author Qian
 * 		FreezeHandler is used in the HGCApp handleTransaction for performing Freeze
 * 		transactions. Documentation available at index.html#proto.FreezeTransactionBody
 */
public class FreezeHandler {
	private static final Logger log = LogManager.getLogger(FreezeHandler.class);

	private final Platform platform;
	private final HederaFs hfs;
	private final HbarCentExchange exchange;

	private static String TARGET_DIR = "./";
	private static String TEMP_DIR = "./temp";
	private static String TEMP_SDK_DIR = TEMP_DIR + File.separator + "sdk";
	private static String DELETE_FILE = TEMP_DIR + File.separator + "delete.txt";
	private static String CMD_SCRIPT = "exec.sh";
	private static String FULL_SCRIPT_PATH = TEMP_DIR + File.separator + CMD_SCRIPT;
	private String LOG_PREFIX;
	private static String ABORT_UDPATE_MESSAGE = "ABORT UPDATE PROCRESS";

	private FileID updateFeatureFile;
<<<<<<< HEAD
	private byte[] updateFileHash;
	public FreezeHandler(HederaFs hfs, Platform platform) {
		this.globalFlag = GlobalFlag.getInstance();
=======

	public FreezeHandler(
			HederaFs hfs,
			Platform platform,
			HbarCentExchange exchange
	) {
		this.exchange = exchange;
>>>>>>> c5c83adf
		this.platform = platform;
		this.hfs = hfs;
		LOG_PREFIX = "NETWORK_UPDATE Node " + platform.getSelfId();
	}

	public TransactionRecord freeze(final TransactionBody transactionBody, final Instant consensusTime) {
		log.debug("FreezeHandler - Handling FreezeTransaction: {}", transactionBody);
		FreezeTransactionBody freezeBody = transactionBody.getFreeze();
		TransactionReceipt receipt;
		if (transactionBody.getFreeze().hasUpdateFile()) {
			//save the file ID and will be used after platform goes into maintenance mode
			updateFeatureFile = transactionBody.getFreeze().getUpdateFile();
			updateFileHash = transactionBody.getFreeze().getFileHash().toByteArray();
		}
		try {
			platform.setFreezeTime(
					freezeBody.getStartHour(),
					freezeBody.getStartMin(),
					freezeBody.getEndHour(),
					freezeBody.getEndMin());
			receipt = getTransactionReceipt(ResponseCodeEnum.SUCCESS, exchange.activeRates());
			log.info("Freeze time starts {}:{} end {}:{}", freezeBody.getStartHour(),
					freezeBody.getStartMin(),
					freezeBody.getEndHour(),
					freezeBody.getEndMin());
		} catch (IllegalArgumentException ex) {
			log.warn("FreezeHandler - freeze fails. {}", ex.getMessage());
			receipt = getTransactionReceipt(INVALID_FREEZE_TRANSACTION_BODY, exchange.activeRates());
		}

		TransactionRecord.Builder transactionRecord = RequestBuilder.getTransactionRecord(
				transactionBody.getTransactionFee(),
				transactionBody.getMemo(),
				transactionBody.getTransactionID(),
				RequestBuilder.getTimestamp(consensusTime), receipt);
		return transactionRecord.build();
	}

	public void handleUpdateFeature() {
		if (updateFeatureFile == null) {
			log.info("{} Update file id is not defined, no update will be conducted", LOG_PREFIX);
			return;
		}
		log.info("{} Running update with FileID {}", LOG_PREFIX, updateFeatureFile);

		FileID fileIDtoUse = updateFeatureFile;
		updateFeatureFile = null; // reset to null since next freeze may not need file update
		if (hfs.exists(fileIDtoUse)) {
			log.info("{} ready to read file content, FileID = {}", LOG_PREFIX, fileIDtoUse);
			byte[] fileBytes = hfs.cat(fileIDtoUse);
			if ( fileBytes == null || fileBytes.length == 0) {
				log.error("{} Update file is empty", LOG_PREFIX);
				log.error("{} {}", LOG_PREFIX, ABORT_UDPATE_MESSAGE);
				return;
			}
			try {
				byte[] readFileHash = MessageDigest.getInstance("SHA-384").digest(fileBytes);
				if (Arrays.equals(readFileHash, updateFileHash)) {
					updateFeatureWithFileContents(fileBytes);
				} else {
					log.error("{} File hash mismatch: tr {} vs file system {}", LOG_PREFIX,
							hex(updateFileHash), hex(readFileHash));
					log.error("{} Hash from transaction body {}", LOG_PREFIX, hex(updateFileHash));
					log.error("{} Hash from file system {}", LOG_PREFIX, hex(readFileHash));
					log.error("{} {}", LOG_PREFIX, ABORT_UDPATE_MESSAGE);
				}
			} catch (NoSuchAlgorithmException e) {
				log.error("{} Exception {}", LOG_PREFIX, e);
			}
		} else {
			log.error("{} File ID {} not found in file system ", LOG_PREFIX, fileIDtoUse);
		}
	}

	private void updateFeatureWithFileContents(final byte[] fileBytes) {
		log.info("{} current directory {}", LOG_PREFIX, System.getProperty("user.dir"));
		File directory = new File(TEMP_DIR);
		try {
			if (directory.exists()) {
				log.info("{} clean directory {}", LOG_PREFIX, directory);
				// delete everything in it recursively
				FileUtils.cleanDirectory(directory);
			} else {
				log.info("{} create directory {}", LOG_PREFIX, directory);
				directory.mkdir();
			}
			log.info("{} has read file content {} bytes", LOG_PREFIX, fileBytes.length);

			log.info("{} unzipping file to directory {} ", LOG_PREFIX, TEMP_DIR);
			//unzip bytes stream to target directory
			UnzipUtility.unzip(fileBytes, TEMP_DIR);

			File deleteTxt = new File(DELETE_FILE);
			if (deleteTxt.exists()) {
				log.info("{} executing delete file list {}", LOG_PREFIX, DELETE_FILE);
				deleteFileFromList(DELETE_FILE);

				log.info("{} deleting file {}", LOG_PREFIX, DELETE_FILE);
				deleteTxt.delete();
			}

			File script = new File(FULL_SCRIPT_PATH);
			if (script.exists()) {
				if (script.setExecutable(true)) {
					log.info("{} ready to execute script {}", LOG_PREFIX, FULL_SCRIPT_PATH);
					runScript(FULL_SCRIPT_PATH);
				} else {
					log.error("{} could not change to executable permission for file {}", LOG_PREFIX, FULL_SCRIPT_PATH);
				}
			}
		} catch (SecurityException | IOException e) {
			log.error("Exception during handleUpdateFeature ", e);
		}
	}

	private void deleteFileFromList(String deleteFileListName) {
		try (BufferedReader br = new BufferedReader(new InputStreamReader(
				new FileInputStream(deleteFileListName), StandardCharsets.UTF_8));) {
			String line;
			// each line of the input stream is a file name to be deleted
			while ((line = br.readLine()) != null) {

				if (line.contains("..")) {
					log.warn("{} skip delete file {} located in parent directory ", LOG_PREFIX, line);
				} else {
					String fullPath = TARGET_DIR + File.separator + line;
					File file = new File(fullPath);
					log.info("{} deleting file  {}", LOG_PREFIX, fullPath);
					if (file.exists()) {
						if (file.delete()) {
							log.info("{} successfully deleted file {}", LOG_PREFIX, fullPath);
						} else {
							log.error("{} could not delete file {}", LOG_PREFIX, fullPath);
						}
					}
				}
			}
		} catch (SecurityException | IOException e) {
			log.error("Delete file exception ", e);
		}
	}

	private void runScript(String scriptFullPath) {
		try {
			log.info("{} start running script: {}", LOG_PREFIX, scriptFullPath);
			Runtime.getRuntime().exec(" nohup " + scriptFullPath + " " + platform.getSelfId().getId());
		} catch (SecurityException | NullPointerException | IllegalArgumentException | IOException e) {
			log.error("{} run script exception ", LOG_PREFIX, e);
		}
	}
}<|MERGE_RESOLUTION|>--- conflicted
+++ resolved
@@ -46,13 +46,10 @@
 import java.time.Instant;
 import java.util.Arrays;
 
-<<<<<<< HEAD
-=======
 import org.apache.commons.io.FileUtils;
 import org.apache.logging.log4j.LogManager;
 import org.apache.logging.log4j.Logger;
 
->>>>>>> c5c83adf
 import static com.hederahashgraph.api.proto.java.ResponseCodeEnum.INVALID_FREEZE_TRANSACTION_BODY;
 import static com.hederahashgraph.builder.RequestBuilder.getTransactionReceipt;
 import static com.swirlds.common.CommonUtils.hex;
@@ -79,19 +76,15 @@
 	private static String ABORT_UDPATE_MESSAGE = "ABORT UPDATE PROCRESS";
 
 	private FileID updateFeatureFile;
-<<<<<<< HEAD
 	private byte[] updateFileHash;
-	public FreezeHandler(HederaFs hfs, Platform platform) {
-		this.globalFlag = GlobalFlag.getInstance();
-=======
 
 	public FreezeHandler(
 			HederaFs hfs,
 			Platform platform,
 			HbarCentExchange exchange
 	) {
+		
 		this.exchange = exchange;
->>>>>>> c5c83adf
 		this.platform = platform;
 		this.hfs = hfs;
 		LOG_PREFIX = "NETWORK_UPDATE Node " + platform.getSelfId();
