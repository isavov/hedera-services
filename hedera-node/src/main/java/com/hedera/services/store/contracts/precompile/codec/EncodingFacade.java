/*
 * Copyright (C) 2021-2022 Hedera Hashgraph, LLC
 *
 * Licensed under the Apache License, Version 2.0 (the "License");
 * you may not use this file except in compliance with the License.
 * You may obtain a copy of the License at
 *
 *      http://www.apache.org/licenses/LICENSE-2.0
 *
 * Unless required by applicable law or agreed to in writing, software
 * distributed under the License is distributed on an "AS IS" BASIS,
 * WITHOUT WARRANTIES OR CONDITIONS OF ANY KIND, either express or implied.
 * See the License for the specific language governing permissions and
 * limitations under the License.
 */
package com.hedera.services.store.contracts.precompile.codec;

import static com.hedera.services.store.contracts.precompile.codec.EncodingFacade.FunctionType.MINT;
import static com.hederahashgraph.api.proto.java.ResponseCodeEnum.SUCCESS;

import com.esaulpaugh.headlong.abi.Tuple;
import com.esaulpaugh.headlong.abi.TupleType;
import com.hederahashgraph.api.proto.java.ResponseCodeEnum;
import java.math.BigInteger;
import java.util.ArrayList;
import java.util.List;
import javax.inject.Inject;
import javax.inject.Singleton;
import org.apache.tuweni.bytes.Bytes;
import org.apache.tuweni.units.bigints.UInt256;
import org.hyperledger.besu.datatypes.Address;
import org.hyperledger.besu.evm.log.Log;
import org.hyperledger.besu.evm.log.LogTopic;

@Singleton
public class EncodingFacade {
<<<<<<< HEAD
	public static final Bytes SUCCESS_RESULT = resultFrom(SUCCESS);
	private static final long[] NO_MINTED_SERIAL_NUMBERS = new long[0];
	private static final String STRING_RETURN_TYPE = "(string)";
	public static final String UINT256_RETURN_TYPE = "(uint256)";
	public static final String BOOL_RETURN_TYPE = "(bool)";
	private static final TupleType mintReturnType = TupleType.parse("(int32,uint64,int64[])");
	private static final TupleType burnReturnType = TupleType.parse("(int32,uint64)");
	private static final TupleType createReturnType = TupleType.parse("(int32,address)");
	private static final TupleType totalSupplyType = TupleType.parse(UINT256_RETURN_TYPE);
	private static final TupleType balanceOfType = TupleType.parse(UINT256_RETURN_TYPE);
	private static final TupleType allowanceOfType = TupleType.parse(UINT256_RETURN_TYPE);
	private static final TupleType hapiAllowanceOfType = TupleType.parse("(int32,uint256)");
	private static final TupleType approveOfType = TupleType.parse(BOOL_RETURN_TYPE);
	private static final TupleType hapiApproveOfType = TupleType.parse("(int32,bool)");
	private static final TupleType hapiApproveNftType = TupleType.parse("(int32)");
	private static final TupleType decimalsType = TupleType.parse("(uint8)");
	private static final TupleType ownerOfType = TupleType.parse("(address)");
	private static final TupleType getApprovedType = TupleType.parse("(address)");
	private static final TupleType hapiGetApprovedType = TupleType.parse("(int32,address)");
	private static final TupleType nameType = TupleType.parse(STRING_RETURN_TYPE);
	private static final TupleType symbolType = TupleType.parse(STRING_RETURN_TYPE);
	private static final TupleType tokenUriType = TupleType.parse(STRING_RETURN_TYPE);
	private static final TupleType ercTransferType = TupleType.parse(BOOL_RETURN_TYPE);
	private static final TupleType isApprovedForAllType = TupleType.parse(BOOL_RETURN_TYPE);
	private static final TupleType hapiIsApprovedForAllType = TupleType.parse("(int32,bool)");

	@Inject
	public EncodingFacade() {
		/* For Dagger2 */
	}

	public static Bytes resultFrom(final ResponseCodeEnum status) {
		return UInt256.valueOf(status.getNumber());
	}

	public Bytes encodeTokenUri(final String tokenUri) {
		return functionResultBuilder()
				.forFunction(FunctionType.TOKEN_URI)
				.withTokenUri(tokenUri)
				.build();
	}

	public Bytes encodeSymbol(final String symbol) {
		return functionResultBuilder()
				.forFunction(FunctionType.SYMBOL)
				.withSymbol(symbol)
				.build();
	}

	public Bytes encodeName(final String name) {
		return functionResultBuilder()
				.forFunction(FunctionType.NAME)
				.withName(name)
				.build();
	}

	public Bytes encodeOwner(final Address address) {
		return functionResultBuilder()
				.forFunction(FunctionType.OWNER)
				.withOwner(address)
				.build();
	}

	public Bytes encodeGetApproved(final Address approved) {
		return functionResultBuilder()
				.forFunction(FunctionType.GET_APPROVED)
				.withApproved(approved)
				.build();
	}

	public Bytes encodeGetApproved(final int status, final Address approved) {
		return functionResultBuilder()
				.forFunction(FunctionType.HAPI_GET_APPROVED)
				.withStatus(status)
				.withApproved(approved)
				.build();
	}

	public Bytes encodeBalance(final long balance) {
		return functionResultBuilder()
				.forFunction(FunctionType.BALANCE)
				.withBalance(balance)
				.build();
	}

	public Bytes encodeAllowance(final long allowance) {
		return functionResultBuilder()
				.forFunction(FunctionType.ALLOWANCE)
				.withAllowance(allowance)
				.build();
	}

	public Bytes encodeAllowance(final int responseCode, final long allowance) {
		return functionResultBuilder()
				.forFunction(FunctionType.HAPI_ALLOWANCE)
				.withStatus(responseCode)
				.withAllowance(allowance)
				.build();
	}

	public Bytes encodeApprove(final boolean approve) {
		return functionResultBuilder()
				.forFunction(FunctionType.APPROVE)
				.withApprove(approve)
				.build();
	}

	public Bytes encodeApprove(final int responseCode, final boolean approve) {
		return functionResultBuilder()
				.forFunction(FunctionType.HAPI_APPROVE)
				.withStatus(responseCode)
				.withApprove(approve)
				.build();
	}

	public Bytes encodeApproveNFT(final int responseCode) {
		return functionResultBuilder()
				.forFunction(FunctionType.HAPI_APPROVE)
				.withStatus(responseCode)
				.build();
	}

	public Bytes encodeDecimals(final int decimals) {
		return functionResultBuilder()
				.forFunction(FunctionType.DECIMALS)
				.withDecimals(decimals)
				.build();
	}

	public Bytes encodeTotalSupply(final long totalSupply) {
		return functionResultBuilder()
				.forFunction(FunctionType.TOTAL_SUPPLY)
				.withTotalSupply(totalSupply)
				.build();
	}

	public Bytes encodeMintSuccess(final long totalSupply, final long[] serialNumbers) {
		return functionResultBuilder()
				.forFunction(MINT)
				.withStatus(SUCCESS.getNumber())
				.withTotalSupply(totalSupply)
				.withSerialNumbers(serialNumbers != null ? serialNumbers : NO_MINTED_SERIAL_NUMBERS)
				.build();
	}

	public Bytes encodeMintFailure(final ResponseCodeEnum status) {
		return functionResultBuilder()
				.forFunction(MINT)
				.withStatus(status.getNumber())
				.withTotalSupply(0L)
				.withSerialNumbers(NO_MINTED_SERIAL_NUMBERS)
				.build();
	}

	public Bytes encodeBurnSuccess(final long totalSupply) {
		return functionResultBuilder()
				.forFunction(FunctionType.BURN)
				.withStatus(SUCCESS.getNumber())
				.withTotalSupply(totalSupply)
				.build();
	}

	public Bytes encodeBurnFailure(final ResponseCodeEnum status) {
		return functionResultBuilder()
				.forFunction(FunctionType.BURN)
				.withStatus(status.getNumber())
				.withTotalSupply(0L)
				.build();
	}

	public Bytes encodeEcFungibleTransfer(final boolean ercFungibleTransferStatus) {
		return functionResultBuilder()
				.forFunction(FunctionType.ERC_TRANSFER)
				.withErcFungibleTransferStatus(ercFungibleTransferStatus)
				.build();
	}

	public Bytes encodeCreateSuccess(final Address newTokenAddress) {
		return functionResultBuilder()
				.forFunction(FunctionType.CREATE)
				.withStatus(SUCCESS.getNumber())
				.withNewTokenAddress(newTokenAddress)
				.build();
	}

	public Bytes encodeCreateFailure(final ResponseCodeEnum status) {
		return functionResultBuilder()
				.forFunction(FunctionType.CREATE)
				.withStatus(status.getNumber())
				.withNewTokenAddress(Address.ZERO)
				.build();
	}

	public Bytes encodeIsApprovedForAll(final boolean isApprovedForAllStatus) {
		return functionResultBuilder()
				.forFunction(FunctionType.IS_APPROVED_FOR_ALL)
				.withIsApprovedForAllStatus(isApprovedForAllStatus)
				.build();
	}

	public Bytes encodeIsApprovedForAll(final int status, final boolean isApprovedForAllStatus) {
		return functionResultBuilder()
				.forFunction(FunctionType.HAPI_IS_APPROVED_FOR_ALL)
				.withStatus(status)
				.withIsApprovedForAllStatus(isApprovedForAllStatus)
				.build();
	}

	protected enum FunctionType {
		CREATE, MINT, BURN, TOTAL_SUPPLY, DECIMALS, BALANCE, OWNER, TOKEN_URI, NAME, SYMBOL, ERC_TRANSFER, ALLOWANCE, APPROVE, GET_APPROVED, IS_APPROVED_FOR_ALL,
		HAPI_ALLOWANCE, HAPI_APPROVE, HAPI_APPROVE_NFT, HAPI_GET_APPROVED, HAPI_IS_APPROVED_FOR_ALL
	}

	private FunctionResultBuilder functionResultBuilder() {
		return new FunctionResultBuilder();
	}

	private static class FunctionResultBuilder {
		private FunctionType functionType;
		private TupleType tupleType;
		private int status;
		private Address newTokenAddress;
		private boolean ercFungibleTransferStatus;
		private boolean isApprovedForAllStatus;
		private long totalSupply;
		private long balance;
		private long allowance;
		private boolean approve;
		private long[] serialNumbers;
		private int decimals;
		private Address owner;
		private Address approved;
		private String name;
		private String symbol;
		private String metadata;

		private FunctionResultBuilder forFunction(final FunctionType functionType) {
			this.tupleType = switch (functionType) {
				case CREATE -> createReturnType;
				case MINT -> mintReturnType;
				case BURN -> burnReturnType;
				case TOTAL_SUPPLY -> totalSupplyType;
				case DECIMALS -> decimalsType;
				case BALANCE -> balanceOfType;
				case OWNER -> ownerOfType;
				case NAME -> nameType;
				case SYMBOL -> symbolType;
				case TOKEN_URI -> tokenUriType;
				case ERC_TRANSFER -> ercTransferType;
				case ALLOWANCE -> allowanceOfType;
				case APPROVE -> approveOfType;
				case GET_APPROVED -> getApprovedType;
				case IS_APPROVED_FOR_ALL -> isApprovedForAllType;
				case HAPI_ALLOWANCE -> hapiAllowanceOfType;
				case HAPI_APPROVE -> hapiApproveOfType;
				case HAPI_APPROVE_NFT -> hapiApproveNftType;
				case HAPI_GET_APPROVED -> hapiGetApprovedType;
				case HAPI_IS_APPROVED_FOR_ALL -> hapiIsApprovedForAllType;
			};

			this.functionType = functionType;
			return this;
		}

		private FunctionResultBuilder withStatus(final int status) {
			this.status = status;
			return this;
		}

		private FunctionResultBuilder withNewTokenAddress(final Address newTokenAddress) {
			this.newTokenAddress = newTokenAddress;
			return this;
		}

		private FunctionResultBuilder withTotalSupply(final long totalSupply) {
			this.totalSupply = totalSupply;
			return this;
		}

		private FunctionResultBuilder withSerialNumbers(final long[] serialNumbers) {
			this.serialNumbers = serialNumbers;
			return this;
		}

		private FunctionResultBuilder withDecimals(final int decimals) {
			this.decimals = decimals;
			return this;
		}

		private FunctionResultBuilder withBalance(final long balance) {
			this.balance = balance;
			return this;
		}

		private FunctionResultBuilder withAllowance(final long allowance) {
			this.allowance = allowance;
			return this;
		}

		private FunctionResultBuilder withApprove(final boolean approve) {
			this.approve = approve;
			return this;
		}

		private FunctionResultBuilder withOwner(final Address address) {
			this.owner = address;
			return this;
		}

		private FunctionResultBuilder withApproved(final Address approved) {
			this.approved = approved;
			return this;
		}

		private FunctionResultBuilder withName(final String name) {
			this.name = name;
			return this;
		}

		private FunctionResultBuilder withSymbol(final String symbol) {
			this.symbol = symbol;
			return this;
		}

		private FunctionResultBuilder withTokenUri(final String tokenUri) {
			this.metadata = tokenUri;
			return this;
		}

		private FunctionResultBuilder withErcFungibleTransferStatus(final boolean ercFungibleTransferStatus) {
			this.ercFungibleTransferStatus = ercFungibleTransferStatus;
			return this;
		}

		private FunctionResultBuilder withIsApprovedForAllStatus(final boolean isApprovedForAllStatus) {
			this.isApprovedForAllStatus = isApprovedForAllStatus;
			return this;
		}

		private Bytes build() {
			final var result = switch (functionType) {
				case CREATE -> Tuple.of(status, convertBesuAddressToHeadlongAddress(newTokenAddress));
				case MINT -> Tuple.of(status, BigInteger.valueOf(totalSupply), serialNumbers);
				case BURN -> Tuple.of(status, BigInteger.valueOf(totalSupply));
				case TOTAL_SUPPLY -> Tuple.of(BigInteger.valueOf(totalSupply));
				case DECIMALS -> Tuple.of(decimals);
				case BALANCE -> Tuple.of(BigInteger.valueOf(balance));
				case OWNER -> Tuple.of(convertBesuAddressToHeadlongAddress(owner));
				case NAME -> Tuple.of(name);
				case SYMBOL -> Tuple.of(symbol);
				case TOKEN_URI -> Tuple.of(metadata);
				case ERC_TRANSFER -> Tuple.of(ercFungibleTransferStatus);
				case ALLOWANCE -> Tuple.of(BigInteger.valueOf(allowance));
				case APPROVE -> Tuple.of(approve);
				case GET_APPROVED -> Tuple.of(convertBesuAddressToHeadlongAddress(approved));
				case IS_APPROVED_FOR_ALL -> Tuple.of(isApprovedForAllStatus);
				case HAPI_APPROVE -> Tuple.of(status, approve);
				case HAPI_APPROVE_NFT -> Tuple.of(status);
				case HAPI_ALLOWANCE -> Tuple.of(status, BigInteger.valueOf(allowance));
				case HAPI_GET_APPROVED -> Tuple.of(status,convertBesuAddressToHeadlongAddress(approved));
				case HAPI_IS_APPROVED_FOR_ALL -> Tuple.of(status, isApprovedForAllStatus);
			};

			return Bytes.wrap(tupleType.encode(result).array());
		}
	}

	public static class LogBuilder {
		private Address logger;
		private final List<Object> data = new ArrayList<>();
		private final List<LogTopic> topics = new ArrayList<>();
		final StringBuilder tupleTypes = new StringBuilder("(");

		public static LogBuilder logBuilder() {
			return new LogBuilder();
		}

		public LogBuilder forLogger(final Address logger) {
			this.logger = logger;
			return this;
		}

		public LogBuilder forEventSignature(final Bytes eventSignature) {
			topics.add(generateLogTopic(eventSignature));
			return this;
		}

		public LogBuilder forDataItem(final Object dataItem) {
			data.add(convertDataItem(dataItem));
			addTupleType(dataItem, tupleTypes);
			return this;
		}

		public LogBuilder forIndexedArgument(final Object param) {
			topics.add(generateLogTopic(param));
			return this;
		}

		public Log build() {
			if (tupleTypes.length() > 1) {
				tupleTypes.deleteCharAt(tupleTypes.length() - 1);
				tupleTypes.append(")");
				final var tuple = Tuple.of(data.toArray());
				final var tupleType = TupleType.parse(tupleTypes.toString());
				return new Log(logger, Bytes.wrap(tupleType.encode(tuple).array()), topics);
			} else {
				return new Log(logger, Bytes.EMPTY, topics);
			}
		}

		private Object convertDataItem(final Object param) {
			if (param instanceof Address address) {
				return convertBesuAddressToHeadlongAddress(address);
			} else if (param instanceof Long numeric) {
				return BigInteger.valueOf(numeric);
			} else {
				return param;
			}
		}

		private static LogTopic generateLogTopic(final Object param) {
			byte[] array = new byte[]{};
			if (param instanceof Address address) {
				array = address.toArray();
			} else if (param instanceof BigInteger numeric) {
				array = numeric.toByteArray();
			} else if (param instanceof Long numeric) {
				array = BigInteger.valueOf(numeric).toByteArray();
			} else if (param instanceof Boolean bool) {
				array = new byte[]{(byte) (Boolean.TRUE.equals(bool) ? 1 : 0)};
			} else if (param instanceof Bytes bytes) {
				array = bytes.toArray();
			}

			return LogTopic.wrap(Bytes.wrap(expandByteArrayTo32Length(array)));
		}

		private static void addTupleType(final Object param, final StringBuilder stringBuilder) {
			if (param instanceof Address) {
				stringBuilder.append("address,");
			} else if (param instanceof BigInteger || param instanceof Long) {
				stringBuilder.append("uint256,");
			} else if (param instanceof Boolean) {
				stringBuilder.append("bool,");
			}
		}

		private static byte[] expandByteArrayTo32Length(final byte[] bytesToExpand) {
			byte[] expandedArray = new byte[32];

			System.arraycopy(bytesToExpand, 0, expandedArray, expandedArray.length - bytesToExpand.length, bytesToExpand.length);
			return expandedArray;
		}
	}

	static com.esaulpaugh.headlong.abi.Address convertBesuAddressToHeadlongAddress(final Address address) {
		return com.esaulpaugh.headlong.abi.Address.wrap(
				com.esaulpaugh.headlong.abi.Address.toChecksumAddress(address.toUnsignedBigInteger()));
	}
=======
    public static final Bytes SUCCESS_RESULT = resultFrom(SUCCESS);
    private static final long[] NO_MINTED_SERIAL_NUMBERS = new long[0];
    private static final String STRING_RETURN_TYPE = "(string)";
    public static final String UINT256_RETURN_TYPE = "(uint256)";
    public static final String BOOL_RETURN_TYPE = "(bool)";
    private static final TupleType mintReturnType = TupleType.parse("(int32,uint64,int64[])");
    private static final TupleType burnReturnType = TupleType.parse("(int32,uint64)");
    private static final TupleType createReturnType = TupleType.parse("(int32,address)");
    private static final TupleType totalSupplyType = TupleType.parse(UINT256_RETURN_TYPE);
    private static final TupleType balanceOfType = TupleType.parse(UINT256_RETURN_TYPE);
    private static final TupleType allowanceOfType = TupleType.parse(UINT256_RETURN_TYPE);
    private static final TupleType approveOfType = TupleType.parse(BOOL_RETURN_TYPE);
    private static final TupleType decimalsType = TupleType.parse("(uint8)");
    private static final TupleType ownerOfType = TupleType.parse("(address)");
    private static final TupleType getApprovedType = TupleType.parse("(address)");
    private static final TupleType nameType = TupleType.parse(STRING_RETURN_TYPE);
    private static final TupleType symbolType = TupleType.parse(STRING_RETURN_TYPE);
    private static final TupleType tokenUriType = TupleType.parse(STRING_RETURN_TYPE);
    private static final TupleType ercTransferType = TupleType.parse(BOOL_RETURN_TYPE);
    private static final TupleType isApprovedForAllType = TupleType.parse(BOOL_RETURN_TYPE);

    @Inject
    public EncodingFacade() {
        /* For Dagger2 */
    }

    public static Bytes resultFrom(final ResponseCodeEnum status) {
        return UInt256.valueOf(status.getNumber());
    }

    public Bytes encodeTokenUri(final String tokenUri) {
        return functionResultBuilder()
                .forFunction(FunctionType.TOKEN_URI)
                .withTokenUri(tokenUri)
                .build();
    }

    public Bytes encodeSymbol(final String symbol) {
        return functionResultBuilder().forFunction(FunctionType.SYMBOL).withSymbol(symbol).build();
    }

    public Bytes encodeName(final String name) {
        return functionResultBuilder().forFunction(FunctionType.NAME).withName(name).build();
    }

    public Bytes encodeOwner(final Address address) {
        return functionResultBuilder().forFunction(FunctionType.OWNER).withOwner(address).build();
    }

    public Bytes encodeGetApproved(final Address approved) {
        return functionResultBuilder()
                .forFunction(FunctionType.GET_APPROVED)
                .withApproved(approved)
                .build();
    }

    public Bytes encodeBalance(final long balance) {
        return functionResultBuilder()
                .forFunction(FunctionType.BALANCE)
                .withBalance(balance)
                .build();
    }

    public Bytes encodeAllowance(final long allowance) {
        return functionResultBuilder()
                .forFunction(FunctionType.ALLOWANCE)
                .withAllowance(allowance)
                .build();
    }

    public Bytes encodeApprove(final boolean approve) {
        return functionResultBuilder()
                .forFunction(FunctionType.APPROVE)
                .withApprove(approve)
                .build();
    }

    public Bytes encodeDecimals(final int decimals) {
        return functionResultBuilder()
                .forFunction(FunctionType.DECIMALS)
                .withDecimals(decimals)
                .build();
    }

    public Bytes encodeTotalSupply(final long totalSupply) {
        return functionResultBuilder()
                .forFunction(FunctionType.TOTAL_SUPPLY)
                .withTotalSupply(totalSupply)
                .build();
    }

    public Bytes encodeMintSuccess(final long totalSupply, final long[] serialNumbers) {
        return functionResultBuilder()
                .forFunction(MINT)
                .withStatus(SUCCESS.getNumber())
                .withTotalSupply(totalSupply)
                .withSerialNumbers(serialNumbers != null ? serialNumbers : NO_MINTED_SERIAL_NUMBERS)
                .build();
    }

    public Bytes encodeMintFailure(final ResponseCodeEnum status) {
        return functionResultBuilder()
                .forFunction(MINT)
                .withStatus(status.getNumber())
                .withTotalSupply(0L)
                .withSerialNumbers(NO_MINTED_SERIAL_NUMBERS)
                .build();
    }

    public Bytes encodeBurnSuccess(final long totalSupply) {
        return functionResultBuilder()
                .forFunction(FunctionType.BURN)
                .withStatus(SUCCESS.getNumber())
                .withTotalSupply(totalSupply)
                .build();
    }

    public Bytes encodeBurnFailure(final ResponseCodeEnum status) {
        return functionResultBuilder()
                .forFunction(FunctionType.BURN)
                .withStatus(status.getNumber())
                .withTotalSupply(0L)
                .build();
    }

    public Bytes encodeEcFungibleTransfer(final boolean ercFungibleTransferStatus) {
        return functionResultBuilder()
                .forFunction(FunctionType.ERC_TRANSFER)
                .withErcFungibleTransferStatus(ercFungibleTransferStatus)
                .build();
    }

    public Bytes encodeCreateSuccess(final Address newTokenAddress) {
        return functionResultBuilder()
                .forFunction(FunctionType.CREATE)
                .withStatus(SUCCESS.getNumber())
                .withNewTokenAddress(newTokenAddress)
                .build();
    }

    public Bytes encodeCreateFailure(final ResponseCodeEnum status) {
        return functionResultBuilder()
                .forFunction(FunctionType.CREATE)
                .withStatus(status.getNumber())
                .withNewTokenAddress(Address.ZERO)
                .build();
    }

    public Bytes encodeIsApprovedForAll(final boolean isApprovedForAllStatus) {
        return functionResultBuilder()
                .forFunction(FunctionType.IS_APPROVED_FOR_ALL)
                .withIsApprovedForAllStatus(isApprovedForAllStatus)
                .build();
    }

    protected enum FunctionType {
        CREATE,
        MINT,
        BURN,
        TOTAL_SUPPLY,
        DECIMALS,
        BALANCE,
        OWNER,
        TOKEN_URI,
        NAME,
        SYMBOL,
        ERC_TRANSFER,
        ALLOWANCE,
        APPROVE,
        GET_APPROVED,
        IS_APPROVED_FOR_ALL
    }

    private FunctionResultBuilder functionResultBuilder() {
        return new FunctionResultBuilder();
    }

    private static class FunctionResultBuilder {
        private FunctionType functionType;
        private TupleType tupleType;
        private int status;
        private Address newTokenAddress;
        private boolean ercFungibleTransferStatus;
        private boolean isApprovedForAllStatus;
        private long totalSupply;
        private long balance;
        private long allowance;
        private boolean approve;
        private long[] serialNumbers;
        private int decimals;
        private Address owner;
        private Address approved;
        private String name;
        private String symbol;
        private String metadata;

        private FunctionResultBuilder forFunction(final FunctionType functionType) {
            this.tupleType =
                    switch (functionType) {
                        case CREATE -> createReturnType;
                        case MINT -> mintReturnType;
                        case BURN -> burnReturnType;
                        case TOTAL_SUPPLY -> totalSupplyType;
                        case DECIMALS -> decimalsType;
                        case BALANCE -> balanceOfType;
                        case OWNER -> ownerOfType;
                        case NAME -> nameType;
                        case SYMBOL -> symbolType;
                        case TOKEN_URI -> tokenUriType;
                        case ERC_TRANSFER -> ercTransferType;
                        case ALLOWANCE -> allowanceOfType;
                        case APPROVE -> approveOfType;
                        case GET_APPROVED -> getApprovedType;
                        case IS_APPROVED_FOR_ALL -> isApprovedForAllType;
                    };

            this.functionType = functionType;
            return this;
        }

        private FunctionResultBuilder withStatus(final int status) {
            this.status = status;
            return this;
        }

        private FunctionResultBuilder withNewTokenAddress(final Address newTokenAddress) {
            this.newTokenAddress = newTokenAddress;
            return this;
        }

        private FunctionResultBuilder withTotalSupply(final long totalSupply) {
            this.totalSupply = totalSupply;
            return this;
        }

        private FunctionResultBuilder withSerialNumbers(final long[] serialNumbers) {
            this.serialNumbers = serialNumbers;
            return this;
        }

        private FunctionResultBuilder withDecimals(final int decimals) {
            this.decimals = decimals;
            return this;
        }

        private FunctionResultBuilder withBalance(final long balance) {
            this.balance = balance;
            return this;
        }

        private FunctionResultBuilder withAllowance(final long allowance) {
            this.allowance = allowance;
            return this;
        }

        private FunctionResultBuilder withApprove(final boolean approve) {
            this.approve = approve;
            return this;
        }

        private FunctionResultBuilder withOwner(final Address address) {
            this.owner = address;
            return this;
        }

        private FunctionResultBuilder withApproved(final Address approved) {
            this.approved = approved;
            return this;
        }

        private FunctionResultBuilder withName(final String name) {
            this.name = name;
            return this;
        }

        private FunctionResultBuilder withSymbol(final String symbol) {
            this.symbol = symbol;
            return this;
        }

        private FunctionResultBuilder withTokenUri(final String tokenUri) {
            this.metadata = tokenUri;
            return this;
        }

        private FunctionResultBuilder withErcFungibleTransferStatus(
                final boolean ercFungibleTransferStatus) {
            this.ercFungibleTransferStatus = ercFungibleTransferStatus;
            return this;
        }

        private FunctionResultBuilder withIsApprovedForAllStatus(
                final boolean isApprovedForAllStatus) {
            this.isApprovedForAllStatus = isApprovedForAllStatus;
            return this;
        }

        private Bytes build() {
            final var result =
                    switch (functionType) {
                        case CREATE -> Tuple.of(
                                status, convertBesuAddressToHeadlongAddress(newTokenAddress));
                        case MINT -> Tuple.of(
                                status, BigInteger.valueOf(totalSupply), serialNumbers);
                        case BURN -> Tuple.of(status, BigInteger.valueOf(totalSupply));
                        case TOTAL_SUPPLY -> Tuple.of(BigInteger.valueOf(totalSupply));
                        case DECIMALS -> Tuple.of(decimals);
                        case BALANCE -> Tuple.of(BigInteger.valueOf(balance));
                        case OWNER -> Tuple.of(convertBesuAddressToHeadlongAddress(owner));
                        case NAME -> Tuple.of(name);
                        case SYMBOL -> Tuple.of(symbol);
                        case TOKEN_URI -> Tuple.of(metadata);
                        case ERC_TRANSFER -> Tuple.of(ercFungibleTransferStatus);
                        case ALLOWANCE -> Tuple.of(BigInteger.valueOf(allowance));
                        case APPROVE -> Tuple.of(approve);
                        case GET_APPROVED -> Tuple.of(
                                convertBesuAddressToHeadlongAddress(approved));
                        case IS_APPROVED_FOR_ALL -> Tuple.of(isApprovedForAllStatus);
                    };

            return Bytes.wrap(tupleType.encode(result).array());
        }
    }

    public static class LogBuilder {
        private Address logger;
        private final List<Object> data = new ArrayList<>();
        private final List<LogTopic> topics = new ArrayList<>();
        final StringBuilder tupleTypes = new StringBuilder("(");

        public static LogBuilder logBuilder() {
            return new LogBuilder();
        }

        public LogBuilder forLogger(final Address logger) {
            this.logger = logger;
            return this;
        }

        public LogBuilder forEventSignature(final Bytes eventSignature) {
            topics.add(generateLogTopic(eventSignature));
            return this;
        }

        public LogBuilder forDataItem(final Object dataItem) {
            data.add(convertDataItem(dataItem));
            addTupleType(dataItem, tupleTypes);
            return this;
        }

        public LogBuilder forIndexedArgument(final Object param) {
            topics.add(generateLogTopic(param));
            return this;
        }

        public Log build() {
            if (tupleTypes.length() > 1) {
                tupleTypes.deleteCharAt(tupleTypes.length() - 1);
                tupleTypes.append(")");
                final var tuple = Tuple.of(data.toArray());
                final var tupleType = TupleType.parse(tupleTypes.toString());
                return new Log(logger, Bytes.wrap(tupleType.encode(tuple).array()), topics);
            } else {
                return new Log(logger, Bytes.EMPTY, topics);
            }
        }

        private Object convertDataItem(final Object param) {
            if (param instanceof Address address) {
                return convertBesuAddressToHeadlongAddress(address);
            } else if (param instanceof Long numeric) {
                return BigInteger.valueOf(numeric);
            } else {
                return param;
            }
        }

        private static LogTopic generateLogTopic(final Object param) {
            byte[] array = new byte[] {};
            if (param instanceof Address address) {
                array = address.toArray();
            } else if (param instanceof BigInteger numeric) {
                array = numeric.toByteArray();
            } else if (param instanceof Long numeric) {
                array = BigInteger.valueOf(numeric).toByteArray();
            } else if (param instanceof Boolean bool) {
                array = new byte[] {(byte) (Boolean.TRUE.equals(bool) ? 1 : 0)};
            } else if (param instanceof Bytes bytes) {
                array = bytes.toArray();
            }

            return LogTopic.wrap(Bytes.wrap(expandByteArrayTo32Length(array)));
        }

        private static void addTupleType(final Object param, final StringBuilder stringBuilder) {
            if (param instanceof Address) {
                stringBuilder.append("address,");
            } else if (param instanceof BigInteger || param instanceof Long) {
                stringBuilder.append("uint256,");
            } else if (param instanceof Boolean) {
                stringBuilder.append("bool,");
            }
        }

        private static byte[] expandByteArrayTo32Length(final byte[] bytesToExpand) {
            byte[] expandedArray = new byte[32];

            System.arraycopy(
                    bytesToExpand,
                    0,
                    expandedArray,
                    expandedArray.length - bytesToExpand.length,
                    bytesToExpand.length);
            return expandedArray;
        }
    }

    static com.esaulpaugh.headlong.abi.Address convertBesuAddressToHeadlongAddress(
            final Address address) {
        return com.esaulpaugh.headlong.abi.Address.wrap(
                com.esaulpaugh.headlong.abi.Address.toChecksumAddress(
                        address.toUnsignedBigInteger()));
    }
>>>>>>> 30ecdde5
}<|MERGE_RESOLUTION|>--- conflicted
+++ resolved
@@ -34,467 +34,6 @@
 
 @Singleton
 public class EncodingFacade {
-<<<<<<< HEAD
-	public static final Bytes SUCCESS_RESULT = resultFrom(SUCCESS);
-	private static final long[] NO_MINTED_SERIAL_NUMBERS = new long[0];
-	private static final String STRING_RETURN_TYPE = "(string)";
-	public static final String UINT256_RETURN_TYPE = "(uint256)";
-	public static final String BOOL_RETURN_TYPE = "(bool)";
-	private static final TupleType mintReturnType = TupleType.parse("(int32,uint64,int64[])");
-	private static final TupleType burnReturnType = TupleType.parse("(int32,uint64)");
-	private static final TupleType createReturnType = TupleType.parse("(int32,address)");
-	private static final TupleType totalSupplyType = TupleType.parse(UINT256_RETURN_TYPE);
-	private static final TupleType balanceOfType = TupleType.parse(UINT256_RETURN_TYPE);
-	private static final TupleType allowanceOfType = TupleType.parse(UINT256_RETURN_TYPE);
-	private static final TupleType hapiAllowanceOfType = TupleType.parse("(int32,uint256)");
-	private static final TupleType approveOfType = TupleType.parse(BOOL_RETURN_TYPE);
-	private static final TupleType hapiApproveOfType = TupleType.parse("(int32,bool)");
-	private static final TupleType hapiApproveNftType = TupleType.parse("(int32)");
-	private static final TupleType decimalsType = TupleType.parse("(uint8)");
-	private static final TupleType ownerOfType = TupleType.parse("(address)");
-	private static final TupleType getApprovedType = TupleType.parse("(address)");
-	private static final TupleType hapiGetApprovedType = TupleType.parse("(int32,address)");
-	private static final TupleType nameType = TupleType.parse(STRING_RETURN_TYPE);
-	private static final TupleType symbolType = TupleType.parse(STRING_RETURN_TYPE);
-	private static final TupleType tokenUriType = TupleType.parse(STRING_RETURN_TYPE);
-	private static final TupleType ercTransferType = TupleType.parse(BOOL_RETURN_TYPE);
-	private static final TupleType isApprovedForAllType = TupleType.parse(BOOL_RETURN_TYPE);
-	private static final TupleType hapiIsApprovedForAllType = TupleType.parse("(int32,bool)");
-
-	@Inject
-	public EncodingFacade() {
-		/* For Dagger2 */
-	}
-
-	public static Bytes resultFrom(final ResponseCodeEnum status) {
-		return UInt256.valueOf(status.getNumber());
-	}
-
-	public Bytes encodeTokenUri(final String tokenUri) {
-		return functionResultBuilder()
-				.forFunction(FunctionType.TOKEN_URI)
-				.withTokenUri(tokenUri)
-				.build();
-	}
-
-	public Bytes encodeSymbol(final String symbol) {
-		return functionResultBuilder()
-				.forFunction(FunctionType.SYMBOL)
-				.withSymbol(symbol)
-				.build();
-	}
-
-	public Bytes encodeName(final String name) {
-		return functionResultBuilder()
-				.forFunction(FunctionType.NAME)
-				.withName(name)
-				.build();
-	}
-
-	public Bytes encodeOwner(final Address address) {
-		return functionResultBuilder()
-				.forFunction(FunctionType.OWNER)
-				.withOwner(address)
-				.build();
-	}
-
-	public Bytes encodeGetApproved(final Address approved) {
-		return functionResultBuilder()
-				.forFunction(FunctionType.GET_APPROVED)
-				.withApproved(approved)
-				.build();
-	}
-
-	public Bytes encodeGetApproved(final int status, final Address approved) {
-		return functionResultBuilder()
-				.forFunction(FunctionType.HAPI_GET_APPROVED)
-				.withStatus(status)
-				.withApproved(approved)
-				.build();
-	}
-
-	public Bytes encodeBalance(final long balance) {
-		return functionResultBuilder()
-				.forFunction(FunctionType.BALANCE)
-				.withBalance(balance)
-				.build();
-	}
-
-	public Bytes encodeAllowance(final long allowance) {
-		return functionResultBuilder()
-				.forFunction(FunctionType.ALLOWANCE)
-				.withAllowance(allowance)
-				.build();
-	}
-
-	public Bytes encodeAllowance(final int responseCode, final long allowance) {
-		return functionResultBuilder()
-				.forFunction(FunctionType.HAPI_ALLOWANCE)
-				.withStatus(responseCode)
-				.withAllowance(allowance)
-				.build();
-	}
-
-	public Bytes encodeApprove(final boolean approve) {
-		return functionResultBuilder()
-				.forFunction(FunctionType.APPROVE)
-				.withApprove(approve)
-				.build();
-	}
-
-	public Bytes encodeApprove(final int responseCode, final boolean approve) {
-		return functionResultBuilder()
-				.forFunction(FunctionType.HAPI_APPROVE)
-				.withStatus(responseCode)
-				.withApprove(approve)
-				.build();
-	}
-
-	public Bytes encodeApproveNFT(final int responseCode) {
-		return functionResultBuilder()
-				.forFunction(FunctionType.HAPI_APPROVE)
-				.withStatus(responseCode)
-				.build();
-	}
-
-	public Bytes encodeDecimals(final int decimals) {
-		return functionResultBuilder()
-				.forFunction(FunctionType.DECIMALS)
-				.withDecimals(decimals)
-				.build();
-	}
-
-	public Bytes encodeTotalSupply(final long totalSupply) {
-		return functionResultBuilder()
-				.forFunction(FunctionType.TOTAL_SUPPLY)
-				.withTotalSupply(totalSupply)
-				.build();
-	}
-
-	public Bytes encodeMintSuccess(final long totalSupply, final long[] serialNumbers) {
-		return functionResultBuilder()
-				.forFunction(MINT)
-				.withStatus(SUCCESS.getNumber())
-				.withTotalSupply(totalSupply)
-				.withSerialNumbers(serialNumbers != null ? serialNumbers : NO_MINTED_SERIAL_NUMBERS)
-				.build();
-	}
-
-	public Bytes encodeMintFailure(final ResponseCodeEnum status) {
-		return functionResultBuilder()
-				.forFunction(MINT)
-				.withStatus(status.getNumber())
-				.withTotalSupply(0L)
-				.withSerialNumbers(NO_MINTED_SERIAL_NUMBERS)
-				.build();
-	}
-
-	public Bytes encodeBurnSuccess(final long totalSupply) {
-		return functionResultBuilder()
-				.forFunction(FunctionType.BURN)
-				.withStatus(SUCCESS.getNumber())
-				.withTotalSupply(totalSupply)
-				.build();
-	}
-
-	public Bytes encodeBurnFailure(final ResponseCodeEnum status) {
-		return functionResultBuilder()
-				.forFunction(FunctionType.BURN)
-				.withStatus(status.getNumber())
-				.withTotalSupply(0L)
-				.build();
-	}
-
-	public Bytes encodeEcFungibleTransfer(final boolean ercFungibleTransferStatus) {
-		return functionResultBuilder()
-				.forFunction(FunctionType.ERC_TRANSFER)
-				.withErcFungibleTransferStatus(ercFungibleTransferStatus)
-				.build();
-	}
-
-	public Bytes encodeCreateSuccess(final Address newTokenAddress) {
-		return functionResultBuilder()
-				.forFunction(FunctionType.CREATE)
-				.withStatus(SUCCESS.getNumber())
-				.withNewTokenAddress(newTokenAddress)
-				.build();
-	}
-
-	public Bytes encodeCreateFailure(final ResponseCodeEnum status) {
-		return functionResultBuilder()
-				.forFunction(FunctionType.CREATE)
-				.withStatus(status.getNumber())
-				.withNewTokenAddress(Address.ZERO)
-				.build();
-	}
-
-	public Bytes encodeIsApprovedForAll(final boolean isApprovedForAllStatus) {
-		return functionResultBuilder()
-				.forFunction(FunctionType.IS_APPROVED_FOR_ALL)
-				.withIsApprovedForAllStatus(isApprovedForAllStatus)
-				.build();
-	}
-
-	public Bytes encodeIsApprovedForAll(final int status, final boolean isApprovedForAllStatus) {
-		return functionResultBuilder()
-				.forFunction(FunctionType.HAPI_IS_APPROVED_FOR_ALL)
-				.withStatus(status)
-				.withIsApprovedForAllStatus(isApprovedForAllStatus)
-				.build();
-	}
-
-	protected enum FunctionType {
-		CREATE, MINT, BURN, TOTAL_SUPPLY, DECIMALS, BALANCE, OWNER, TOKEN_URI, NAME, SYMBOL, ERC_TRANSFER, ALLOWANCE, APPROVE, GET_APPROVED, IS_APPROVED_FOR_ALL,
-		HAPI_ALLOWANCE, HAPI_APPROVE, HAPI_APPROVE_NFT, HAPI_GET_APPROVED, HAPI_IS_APPROVED_FOR_ALL
-	}
-
-	private FunctionResultBuilder functionResultBuilder() {
-		return new FunctionResultBuilder();
-	}
-
-	private static class FunctionResultBuilder {
-		private FunctionType functionType;
-		private TupleType tupleType;
-		private int status;
-		private Address newTokenAddress;
-		private boolean ercFungibleTransferStatus;
-		private boolean isApprovedForAllStatus;
-		private long totalSupply;
-		private long balance;
-		private long allowance;
-		private boolean approve;
-		private long[] serialNumbers;
-		private int decimals;
-		private Address owner;
-		private Address approved;
-		private String name;
-		private String symbol;
-		private String metadata;
-
-		private FunctionResultBuilder forFunction(final FunctionType functionType) {
-			this.tupleType = switch (functionType) {
-				case CREATE -> createReturnType;
-				case MINT -> mintReturnType;
-				case BURN -> burnReturnType;
-				case TOTAL_SUPPLY -> totalSupplyType;
-				case DECIMALS -> decimalsType;
-				case BALANCE -> balanceOfType;
-				case OWNER -> ownerOfType;
-				case NAME -> nameType;
-				case SYMBOL -> symbolType;
-				case TOKEN_URI -> tokenUriType;
-				case ERC_TRANSFER -> ercTransferType;
-				case ALLOWANCE -> allowanceOfType;
-				case APPROVE -> approveOfType;
-				case GET_APPROVED -> getApprovedType;
-				case IS_APPROVED_FOR_ALL -> isApprovedForAllType;
-				case HAPI_ALLOWANCE -> hapiAllowanceOfType;
-				case HAPI_APPROVE -> hapiApproveOfType;
-				case HAPI_APPROVE_NFT -> hapiApproveNftType;
-				case HAPI_GET_APPROVED -> hapiGetApprovedType;
-				case HAPI_IS_APPROVED_FOR_ALL -> hapiIsApprovedForAllType;
-			};
-
-			this.functionType = functionType;
-			return this;
-		}
-
-		private FunctionResultBuilder withStatus(final int status) {
-			this.status = status;
-			return this;
-		}
-
-		private FunctionResultBuilder withNewTokenAddress(final Address newTokenAddress) {
-			this.newTokenAddress = newTokenAddress;
-			return this;
-		}
-
-		private FunctionResultBuilder withTotalSupply(final long totalSupply) {
-			this.totalSupply = totalSupply;
-			return this;
-		}
-
-		private FunctionResultBuilder withSerialNumbers(final long[] serialNumbers) {
-			this.serialNumbers = serialNumbers;
-			return this;
-		}
-
-		private FunctionResultBuilder withDecimals(final int decimals) {
-			this.decimals = decimals;
-			return this;
-		}
-
-		private FunctionResultBuilder withBalance(final long balance) {
-			this.balance = balance;
-			return this;
-		}
-
-		private FunctionResultBuilder withAllowance(final long allowance) {
-			this.allowance = allowance;
-			return this;
-		}
-
-		private FunctionResultBuilder withApprove(final boolean approve) {
-			this.approve = approve;
-			return this;
-		}
-
-		private FunctionResultBuilder withOwner(final Address address) {
-			this.owner = address;
-			return this;
-		}
-
-		private FunctionResultBuilder withApproved(final Address approved) {
-			this.approved = approved;
-			return this;
-		}
-
-		private FunctionResultBuilder withName(final String name) {
-			this.name = name;
-			return this;
-		}
-
-		private FunctionResultBuilder withSymbol(final String symbol) {
-			this.symbol = symbol;
-			return this;
-		}
-
-		private FunctionResultBuilder withTokenUri(final String tokenUri) {
-			this.metadata = tokenUri;
-			return this;
-		}
-
-		private FunctionResultBuilder withErcFungibleTransferStatus(final boolean ercFungibleTransferStatus) {
-			this.ercFungibleTransferStatus = ercFungibleTransferStatus;
-			return this;
-		}
-
-		private FunctionResultBuilder withIsApprovedForAllStatus(final boolean isApprovedForAllStatus) {
-			this.isApprovedForAllStatus = isApprovedForAllStatus;
-			return this;
-		}
-
-		private Bytes build() {
-			final var result = switch (functionType) {
-				case CREATE -> Tuple.of(status, convertBesuAddressToHeadlongAddress(newTokenAddress));
-				case MINT -> Tuple.of(status, BigInteger.valueOf(totalSupply), serialNumbers);
-				case BURN -> Tuple.of(status, BigInteger.valueOf(totalSupply));
-				case TOTAL_SUPPLY -> Tuple.of(BigInteger.valueOf(totalSupply));
-				case DECIMALS -> Tuple.of(decimals);
-				case BALANCE -> Tuple.of(BigInteger.valueOf(balance));
-				case OWNER -> Tuple.of(convertBesuAddressToHeadlongAddress(owner));
-				case NAME -> Tuple.of(name);
-				case SYMBOL -> Tuple.of(symbol);
-				case TOKEN_URI -> Tuple.of(metadata);
-				case ERC_TRANSFER -> Tuple.of(ercFungibleTransferStatus);
-				case ALLOWANCE -> Tuple.of(BigInteger.valueOf(allowance));
-				case APPROVE -> Tuple.of(approve);
-				case GET_APPROVED -> Tuple.of(convertBesuAddressToHeadlongAddress(approved));
-				case IS_APPROVED_FOR_ALL -> Tuple.of(isApprovedForAllStatus);
-				case HAPI_APPROVE -> Tuple.of(status, approve);
-				case HAPI_APPROVE_NFT -> Tuple.of(status);
-				case HAPI_ALLOWANCE -> Tuple.of(status, BigInteger.valueOf(allowance));
-				case HAPI_GET_APPROVED -> Tuple.of(status,convertBesuAddressToHeadlongAddress(approved));
-				case HAPI_IS_APPROVED_FOR_ALL -> Tuple.of(status, isApprovedForAllStatus);
-			};
-
-			return Bytes.wrap(tupleType.encode(result).array());
-		}
-	}
-
-	public static class LogBuilder {
-		private Address logger;
-		private final List<Object> data = new ArrayList<>();
-		private final List<LogTopic> topics = new ArrayList<>();
-		final StringBuilder tupleTypes = new StringBuilder("(");
-
-		public static LogBuilder logBuilder() {
-			return new LogBuilder();
-		}
-
-		public LogBuilder forLogger(final Address logger) {
-			this.logger = logger;
-			return this;
-		}
-
-		public LogBuilder forEventSignature(final Bytes eventSignature) {
-			topics.add(generateLogTopic(eventSignature));
-			return this;
-		}
-
-		public LogBuilder forDataItem(final Object dataItem) {
-			data.add(convertDataItem(dataItem));
-			addTupleType(dataItem, tupleTypes);
-			return this;
-		}
-
-		public LogBuilder forIndexedArgument(final Object param) {
-			topics.add(generateLogTopic(param));
-			return this;
-		}
-
-		public Log build() {
-			if (tupleTypes.length() > 1) {
-				tupleTypes.deleteCharAt(tupleTypes.length() - 1);
-				tupleTypes.append(")");
-				final var tuple = Tuple.of(data.toArray());
-				final var tupleType = TupleType.parse(tupleTypes.toString());
-				return new Log(logger, Bytes.wrap(tupleType.encode(tuple).array()), topics);
-			} else {
-				return new Log(logger, Bytes.EMPTY, topics);
-			}
-		}
-
-		private Object convertDataItem(final Object param) {
-			if (param instanceof Address address) {
-				return convertBesuAddressToHeadlongAddress(address);
-			} else if (param instanceof Long numeric) {
-				return BigInteger.valueOf(numeric);
-			} else {
-				return param;
-			}
-		}
-
-		private static LogTopic generateLogTopic(final Object param) {
-			byte[] array = new byte[]{};
-			if (param instanceof Address address) {
-				array = address.toArray();
-			} else if (param instanceof BigInteger numeric) {
-				array = numeric.toByteArray();
-			} else if (param instanceof Long numeric) {
-				array = BigInteger.valueOf(numeric).toByteArray();
-			} else if (param instanceof Boolean bool) {
-				array = new byte[]{(byte) (Boolean.TRUE.equals(bool) ? 1 : 0)};
-			} else if (param instanceof Bytes bytes) {
-				array = bytes.toArray();
-			}
-
-			return LogTopic.wrap(Bytes.wrap(expandByteArrayTo32Length(array)));
-		}
-
-		private static void addTupleType(final Object param, final StringBuilder stringBuilder) {
-			if (param instanceof Address) {
-				stringBuilder.append("address,");
-			} else if (param instanceof BigInteger || param instanceof Long) {
-				stringBuilder.append("uint256,");
-			} else if (param instanceof Boolean) {
-				stringBuilder.append("bool,");
-			}
-		}
-
-		private static byte[] expandByteArrayTo32Length(final byte[] bytesToExpand) {
-			byte[] expandedArray = new byte[32];
-
-			System.arraycopy(bytesToExpand, 0, expandedArray, expandedArray.length - bytesToExpand.length, bytesToExpand.length);
-			return expandedArray;
-		}
-	}
-
-	static com.esaulpaugh.headlong.abi.Address convertBesuAddressToHeadlongAddress(final Address address) {
-		return com.esaulpaugh.headlong.abi.Address.wrap(
-				com.esaulpaugh.headlong.abi.Address.toChecksumAddress(address.toUnsignedBigInteger()));
-	}
-=======
     public static final Bytes SUCCESS_RESULT = resultFrom(SUCCESS);
     private static final long[] NO_MINTED_SERIAL_NUMBERS = new long[0];
     private static final String STRING_RETURN_TYPE = "(string)";
@@ -506,15 +45,20 @@
     private static final TupleType totalSupplyType = TupleType.parse(UINT256_RETURN_TYPE);
     private static final TupleType balanceOfType = TupleType.parse(UINT256_RETURN_TYPE);
     private static final TupleType allowanceOfType = TupleType.parse(UINT256_RETURN_TYPE);
+    private static final TupleType hapiAllowanceOfType = TupleType.parse("(int32,uint256)");
     private static final TupleType approveOfType = TupleType.parse(BOOL_RETURN_TYPE);
+    private static final TupleType hapiApproveOfType = TupleType.parse("(int32,bool)");
+    private static final TupleType hapiApproveNftType = TupleType.parse("(int32)");
     private static final TupleType decimalsType = TupleType.parse("(uint8)");
     private static final TupleType ownerOfType = TupleType.parse("(address)");
     private static final TupleType getApprovedType = TupleType.parse("(address)");
+    private static final TupleType hapiGetApprovedType = TupleType.parse("(int32,address)");
     private static final TupleType nameType = TupleType.parse(STRING_RETURN_TYPE);
     private static final TupleType symbolType = TupleType.parse(STRING_RETURN_TYPE);
     private static final TupleType tokenUriType = TupleType.parse(STRING_RETURN_TYPE);
     private static final TupleType ercTransferType = TupleType.parse(BOOL_RETURN_TYPE);
     private static final TupleType isApprovedForAllType = TupleType.parse(BOOL_RETURN_TYPE);
+    private static final TupleType hapiIsApprovedForAllType = TupleType.parse("(int32,bool)");
 
     @Inject
     public EncodingFacade() {
@@ -551,6 +95,14 @@
                 .build();
     }
 
+    public Bytes encodeGetApproved(final int status, final Address approved) {
+        return functionResultBuilder()
+                .forFunction(FunctionType.HAPI_GET_APPROVED)
+                .withStatus(status)
+                .withApproved(approved)
+                .build();
+    }
+
     public Bytes encodeBalance(final long balance) {
         return functionResultBuilder()
                 .forFunction(FunctionType.BALANCE)
@@ -565,10 +117,33 @@
                 .build();
     }
 
+    public Bytes encodeAllowance(final int responseCode, final long allowance) {
+        return functionResultBuilder()
+                .forFunction(FunctionType.HAPI_ALLOWANCE)
+                .withStatus(responseCode)
+                .withAllowance(allowance)
+                .build();
+    }
+
     public Bytes encodeApprove(final boolean approve) {
         return functionResultBuilder()
                 .forFunction(FunctionType.APPROVE)
                 .withApprove(approve)
+                .build();
+    }
+
+    public Bytes encodeApprove(final int responseCode, final boolean approve) {
+        return functionResultBuilder()
+                .forFunction(FunctionType.HAPI_APPROVE)
+                .withStatus(responseCode)
+                .withApprove(approve)
+                .build();
+    }
+
+    public Bytes encodeApproveNFT(final int responseCode) {
+        return functionResultBuilder()
+                .forFunction(FunctionType.HAPI_APPROVE)
+                .withStatus(responseCode)
                 .build();
     }
 
@@ -646,6 +221,14 @@
     public Bytes encodeIsApprovedForAll(final boolean isApprovedForAllStatus) {
         return functionResultBuilder()
                 .forFunction(FunctionType.IS_APPROVED_FOR_ALL)
+                .withIsApprovedForAllStatus(isApprovedForAllStatus)
+                .build();
+    }
+
+    public Bytes encodeIsApprovedForAll(final int status, final boolean isApprovedForAllStatus) {
+        return functionResultBuilder()
+                .forFunction(FunctionType.HAPI_IS_APPROVED_FOR_ALL)
+                .withStatus(status)
                 .withIsApprovedForAllStatus(isApprovedForAllStatus)
                 .build();
     }
@@ -665,7 +248,12 @@
         ALLOWANCE,
         APPROVE,
         GET_APPROVED,
-        IS_APPROVED_FOR_ALL
+        IS_APPROVED_FOR_ALL,
+        HAPI_ALLOWANCE,
+        HAPI_APPROVE,
+        HAPI_APPROVE_NFT,
+        HAPI_GET_APPROVED,
+        HAPI_IS_APPROVED_FOR_ALL
     }
 
     private FunctionResultBuilder functionResultBuilder() {
@@ -709,6 +297,11 @@
                         case APPROVE -> approveOfType;
                         case GET_APPROVED -> getApprovedType;
                         case IS_APPROVED_FOR_ALL -> isApprovedForAllType;
+                        case HAPI_ALLOWANCE -> hapiAllowanceOfType;
+                        case HAPI_APPROVE -> hapiApproveOfType;
+                        case HAPI_APPROVE_NFT -> hapiApproveNftType;
+                        case HAPI_GET_APPROVED -> hapiGetApprovedType;
+                        case HAPI_IS_APPROVED_FOR_ALL -> hapiIsApprovedForAllType;
                     };
 
             this.functionType = functionType;
@@ -813,6 +406,12 @@
                         case GET_APPROVED -> Tuple.of(
                                 convertBesuAddressToHeadlongAddress(approved));
                         case IS_APPROVED_FOR_ALL -> Tuple.of(isApprovedForAllStatus);
+                        case HAPI_APPROVE -> Tuple.of(status, approve);
+                        case HAPI_APPROVE_NFT -> Tuple.of(status);
+                        case HAPI_ALLOWANCE -> Tuple.of(status, BigInteger.valueOf(allowance));
+                        case HAPI_GET_APPROVED -> Tuple.of(
+                                status, convertBesuAddressToHeadlongAddress(approved));
+                        case HAPI_IS_APPROVED_FOR_ALL -> Tuple.of(status, isApprovedForAllStatus);
                     };
 
             return Bytes.wrap(tupleType.encode(result).array());
@@ -918,5 +517,4 @@
                 com.esaulpaugh.headlong.abi.Address.toChecksumAddress(
                         address.toUnsignedBigInteger()));
     }
->>>>>>> 30ecdde5
 }