package com.hedera.services;

/*-
 * ‌
 * Hedera Services Node
 * ​
 * Copyright (C) 2018 - 2021 Hedera Hashgraph, LLC
 * ​
 * Licensed under the Apache License, Version 2.0 (the "License");
 * you may not use this file except in compliance with the License.
 * You may obtain a copy of the License at
 *
 *      http://www.apache.org/licenses/LICENSE-2.0
 *
 * Unless required by applicable law or agreed to in writing, software
 * distributed under the License is distributed on an "AS IS" BASIS,
 * WITHOUT WARRANTIES OR CONDITIONS OF ANY KIND, either express or implied.
 * See the License for the specific language governing permissions and
 * limitations under the License.
 * ‍
 */

import com.google.protobuf.InvalidProtocolBufferException;
import com.hedera.services.context.properties.BootstrapProperties;
import com.hedera.services.state.merkle.MerkleAccount;
import com.hedera.services.state.merkle.MerkleBlobMeta;
import com.hedera.services.state.merkle.MerkleEntityAssociation;
import com.hedera.services.state.merkle.MerkleEntityId;
import com.hedera.services.state.merkle.MerkleNetworkContext;
import com.hedera.services.state.merkle.MerkleOptionalBlob;
import com.hedera.services.state.merkle.MerkleSchedule;
import com.hedera.services.state.merkle.MerkleSpecialFiles;
import com.hedera.services.state.merkle.MerkleToken;
import com.hedera.services.state.merkle.MerkleTokenRelStatus;
import com.hedera.services.state.merkle.MerkleTopic;
import com.hedera.services.state.merkle.MerkleUniqueToken;
import com.hedera.services.state.merkle.MerkleUniqueTokenId;
import com.hedera.services.state.migration.LegacyStateChildIndices;
import com.hedera.services.state.migration.ReleaseTwentyMigration;
import com.hedera.services.state.migration.StateChildIndices;
import com.hedera.services.state.migration.StateVersions;
import com.hedera.services.state.org.StateMetadata;
import com.hedera.services.state.submerkle.ExchangeRates;
import com.hedera.services.state.submerkle.SequenceNumber;
import com.hedera.services.state.virtual.ContractKey;
import com.hedera.services.state.virtual.ContractValue;
import com.hedera.services.state.virtual.VirtualBlobKey;
import com.hedera.services.state.virtual.VirtualBlobValue;
import com.hedera.services.state.virtual.VirtualMapFactory;
import com.hedera.services.stream.RecordsRunningHashLeaf;
import com.hedera.services.utils.EntityNum;
import com.hedera.services.utils.EntityNumPair;
import com.hederahashgraph.api.proto.java.AccountID;
import com.swirlds.common.AddressBook;
import com.swirlds.common.NodeId;
import com.swirlds.common.Platform;
import com.swirlds.common.SwirldDualState;
import com.swirlds.common.SwirldState;
import com.swirlds.common.SwirldTransaction;
import com.swirlds.common.crypto.DigestType;
import com.swirlds.common.crypto.ImmutableHash;
import com.swirlds.common.crypto.RunningHash;
import com.swirlds.common.merkle.MerkleInternal;
import com.swirlds.common.merkle.MerkleNode;
import com.swirlds.common.merkle.utility.AbstractNaryMerkleInternal;
import com.swirlds.common.merkle.utility.Keyed;
import com.swirlds.fchashmap.FCOneToManyRelation;
import com.swirlds.jasperdb.VirtualDataSourceJasperDB;
import com.swirlds.merkle.map.FCMapMigration;
import com.swirlds.merkle.map.MerkleMap;
<<<<<<< HEAD
import com.swirlds.virtualmap.VirtualMap;
=======
import com.swirlds.platform.state.DualStateImpl;
>>>>>>> 5cc82631
import org.apache.logging.log4j.LogManager;
import org.apache.logging.log4j.Logger;

import java.time.Instant;
import java.util.List;
import java.util.concurrent.CompletableFuture;
import java.util.function.Consumer;
import java.util.function.Function;
import java.util.function.Supplier;

import static com.hedera.services.context.AppsManager.APPS;
import static com.hedera.services.state.merkle.MerkleNetworkContext.UNKNOWN_CONSENSUS_TIME;
import static com.hedera.services.state.migration.Release0170Migration.moveLargeFcmsToBinaryRoutePositions;
import static com.hedera.services.state.migration.StateChildIndices.SPECIAL_FILES;
<<<<<<< HEAD
import static com.hedera.services.state.migration.StateVersions.RELEASE_0160_VERSION;
import static com.hedera.services.state.migration.StateVersions.RELEASE_0170_VERSION;
import static com.hedera.services.state.migration.StateVersions.RELEASE_TWENTY_VERSION;
=======
>>>>>>> 5cc82631
import static com.hedera.services.utils.EntityIdUtils.parseAccount;
import static com.hedera.services.utils.EntityNumPair.fromLongs;
import static java.util.concurrent.CompletableFuture.runAsync;

/**
 * The Merkle tree root of the Hedera Services world state.
 */
public class ServicesState extends AbstractNaryMerkleInternal implements SwirldState.SwirldState2 {
	private static final Logger log = LogManager.getLogger(ServicesState.class);

	public static final String CANONICAL_JDB_LOC = "data/jdb";

	private static final long RUNTIME_CONSTRUCTABLE_ID = 0x8e300b0dfdafbb1aL;
	private static final ImmutableHash EMPTY_HASH = new ImmutableHash(new byte[DigestType.SHA_384.digestLength()]);

	/* Only over-written when Platform deserializes a legacy version of the state */
	private int deserializedVersion = StateVersions.CURRENT_VERSION;
	/* All of the state that is not itself hashed or serialized, but only derived from such state */
	private StateMetadata metadata;

	/* Only needed for to support migration from a 0.17.x state */
	private Platform platformForDeferredInit;
	private AddressBook addressBookForDeferredInit;
	private SwirldDualState dualStateForDeferredInit;

	public ServicesState() {
		/* RuntimeConstructable */
	}

	private ServicesState(ServicesState that) {
		/* Copy the Merkle route from the source instance */
		super(that);
		/* Copy the non-null Merkle children from the source */
		for (int childIndex = 0, n = that.getNumberOfChildren(); childIndex < n; childIndex++) {
			final var childToCopy = that.getChild(childIndex);
			if (childToCopy != null) {
				setChild(childIndex, childToCopy.copy());
			}
		}
		/* Copy the non-Merkle state from the source */
		this.deserializedVersion = that.deserializedVersion;
		this.metadata = (that.metadata == null) ? null : that.metadata.copy();

		this.platformForDeferredInit = that.platformForDeferredInit;
		this.addressBookForDeferredInit = that.addressBookForDeferredInit;
	}

	/* --- MerkleInternal --- */
	@Override
	public long getClassId() {
		return RUNTIME_CONSTRUCTABLE_ID;
	}

	@Override
	public int getVersion() {
		return StateVersions.CURRENT_VERSION;
	}

	@Override
	public int getMinimumChildCount(int version) {
		if (version < RELEASE_0160_VERSION) {
			return StateChildIndices.NUM_PRE_0160_CHILDREN;
<<<<<<< HEAD
		} else if (version <= StateVersions.RELEASE_0180_VERSION) {
			return StateChildIndices.NUM_PRE_TWENTY_CHILDREN;
		} else if (version <= RELEASE_TWENTY_VERSION) {
			return StateChildIndices.NUM_TWENTY_CHILDREN;
=======
		} else if (version <= StateVersions.CURRENT_VERSION) {
			return StateChildIndices.NUM_POST_0160_CHILDREN;
>>>>>>> 5cc82631
		} else {
			throw new IllegalArgumentException("Argument 'version='" + version + "' is invalid!");
		}
	}

	@Override
	public int getMinimumSupportedVersion() {
		return StateVersions.MINIMUM_SUPPORTED_VERSION;
	}

	@Override
	public void initialize() {
		if (deserializedVersion < RELEASE_0170_VERSION) {
			if (deserializedVersion < RELEASE_0160_VERSION) {
				setChild(LegacyStateChildIndices.UNIQUE_TOKENS, new MerkleMap<>());
			}
			moveLargeFcmsToBinaryRoutePositions(this, deserializedVersion);
		}
		if (deserializedVersion < StateVersions.RELEASE_0190_VERSION) {
			final var specialFiles = new MerkleSpecialFiles();
			setChild(SPECIAL_FILES, specialFiles);
		}
	}

	@Override
	public void addDeserializedChildren(List<MerkleNode> children, int version) {
		super.addDeserializedChildren(children, version);
		deserializedVersion = version;
	}

	@Override
	public void migrate() {
		int deserializedVersionFromState = getDeserializedVersion();
		if (deserializedVersionFromState < StateVersions.RELEASE_0180_VERSION) {
			log.info("Beginning FCMap -> MerkleMap migrations");
			blobMigrationFlag.accept(true);
			CompletableFuture.allOf(
					runAsync(() -> {
						fcmMigrator.toMerkleMap(
								this,
								StateChildIndices.UNIQUE_TOKENS,
								(MerkleUniqueTokenId uniqueTokenId) -> new EntityNumPair(uniqueTokenId.identityCode()),
								(MerkleUniqueToken v) -> v);
						log.info("  ↪ Migrated {} NFTs", uniqueTokens().size());
					}),
					runAsync(() -> {
						fcmMigrator.toMerkleMap(
								this,
								StateChildIndices.TOKEN_ASSOCIATIONS,
								(MerkleEntityAssociation tokenRel) -> fromLongs(tokenRel.getFromNum(),
										tokenRel.getToNum()),
								(MerkleTokenRelStatus v) -> v);
						log.info("  ↪ Migrated {} token associations", tokenAssociations().size());
					}),
					runAsync(() -> {
						fcmMigrator.toMerkleMap(
								this,
								StateChildIndices.TOPICS,
								(MerkleEntityId id) -> EntityNum.fromLong(id.getNum()),
								(MerkleTopic v) -> v);
						log.info("  ↪ Migrated {} topics", topics().size());
					}),
					runAsync(() -> {
						fcmMigrator.toMerkleMap(
								this,
								StateChildIndices.STORAGE,
								MerkleBlobMeta::getPath,
								(MerkleOptionalBlob v) -> v);
						log.info("  ↪ Migrated {} blobs", storage().size());
					}),
					runAsync(() -> {
						fcmMigrator.toMerkleMap(
								this,
								StateChildIndices.ACCOUNTS,
								(MerkleEntityId id) -> EntityNum.fromLong(id.getNum()),
								(MerkleAccount v) -> v);
						log.info("  ↪ Migrated {} accounts", accounts().size());
					}),
					runAsync(() -> {
						fcmMigrator.toMerkleMap(
								this,
								StateChildIndices.TOKENS,
								(MerkleEntityId id) -> EntityNum.fromLong(id.getNum()),
								(MerkleToken v) -> v);
						log.info("  ↪ Migrated {} tokens", tokens().size());
					}),
					runAsync(() -> {
						fcmMigrator.toMerkleMap(
								this,
								StateChildIndices.SCHEDULE_TXS,
								(MerkleEntityId id) -> EntityNum.fromLong(id.getNum()),
								(MerkleSchedule v) -> v);
						log.info("  ↪ Migrated {} scheduled txns", scheduleTxs().size());
					})
			).join();
			blobMigrationFlag.accept(false);
			log.info("Finished with FCMap -> MerkleMap migrations, completing the deferred init");

			init(getPlatformForDeferredInit(), getAddressBookForDeferredInit(), getDualStateForDeferredInit());
<<<<<<< HEAD
		}

		if (deserializedVersionFromState < RELEASE_TWENTY_VERSION) {
			blobMigrator.migrateFromBinaryObjectStore(this, jdbLoc, deserializedVersionFromState);
=======
>>>>>>> 5cc82631
		}
	}

	/* --- SwirldState --- */
	@Override
	public void init(final Platform platform, final AddressBook addressBook, final SwirldDualState dualState) {
		if (deserializedVersion < StateVersions.RELEASE_0180_VERSION && platform != platformForDeferredInit) {
			/* Due to design issues with the BinaryObjectStore, which will not be finished
			initializing here, we need to defer initialization until post-FCM migration. */
			platformForDeferredInit = platform;
			dualStateForDeferredInit = dualState;
			addressBookForDeferredInit = addressBook;
			log.info("Deferring init for 0.17.x -> 0.18.x upgrade on Services node {}", platform.getSelfId());
			return;
		}

		log.info("Init called on Services node {} WITH Merkle saved state", platform.getSelfId());

		/* Immediately override the address book from the saved state */
		setChild(StateChildIndices.ADDRESS_BOOK, addressBook);

		internalInit(platform, new BootstrapProperties(), dualState);
	}

	@Override
	public void genesisInit(Platform platform, AddressBook addressBook, final SwirldDualState dualState) {
		log.info("Init called on Services node {} WITHOUT Merkle saved state", platform.getSelfId());

		/* Create the top-level children in the Merkle tree */
		final var bootstrapProps = new BootstrapProperties();
		final var seqStart = bootstrapProps.getLongProperty("hedera.numReservedSystemEntities") + 1;
		createGenesisChildren(addressBook, seqStart);

		internalInit(platform, bootstrapProps, dualState);
	}

	@Override
	public AddressBook getAddressBookCopy() {
		return addressBook().copy();
	}

	@Override
	public synchronized void handleTransaction(
			long submittingMember,
			boolean isConsensus,
			Instant creationTime,
			Instant consensusTime,
			SwirldTransaction transaction,
			SwirldDualState dualState
	) {
		if (isConsensus) {
			final var app = metadata.app();
			app.dualStateAccessor().setDualState(dualState);
			app.logic().incorporateConsensusTxn(transaction, consensusTime, submittingMember);
		}
	}

	@Override
	public void expandSignatures(SwirldTransaction platformTxn) {
		try {
			final var app = metadata.app();
			final var accessor = app.expandHandleSpan().track(platformTxn);
			app.expansionHelper().expandIn(accessor, app.retryingSigReqs(), accessor.getPkToSigsFn());
		} catch (InvalidProtocolBufferException e) {
			log.warn("Method expandSignatures called with non-gRPC txn", e);
		} catch (Exception race) {
			log.warn("Unable to expand signatures, will be verified synchronously in handleTransaction", race);
		}
	}

	@Override
	public void noMoreTransactions() {
		/* No-op. */
	}

	/* --- FastCopyable --- */
	@Override
	public synchronized ServicesState copy() {
		setImmutable(true);

		final var that = new ServicesState(this);
		if (metadata != null) {
			metadata.app().workingState().updateFrom(that);
		}

		return that;
	}

	/* --- Archivable --- */
	@Override
	public void archive() {
		if (metadata != null) {
			metadata.archive();
		}

		topics().archive();
		tokens().archive();
		accounts().archive();
<<<<<<< HEAD
=======
		storage().archive();
>>>>>>> 5cc82631
		scheduleTxs().archive();
		uniqueTokens().archive();
		tokenAssociations().archive();
	}

	/* --- MerkleNode --- */
	@Override
	protected void onRelease() {
		if (metadata != null) {
			metadata.release();
		}
	}

	/* -- Getters and helpers -- */
	public AccountID getAccountFromNodeId(NodeId nodeId) {
		var address = addressBook().getAddress(nodeId.getId());
		var memo = address.getMemo();
		return parseAccount(memo);
	}

	public void logSummary() {
		String ctxSummary;
		if (metadata != null) {
			final var app = metadata.app();
			app.hashLogger().logHashesFor(this);
			ctxSummary = networkCtx().summarizedWith(app.dualStateAccessor());
		} else {
			ctxSummary = networkCtx().summarized();
		}
		log.info(ctxSummary);
	}

	public MerkleMap<EntityNum, MerkleAccount> accounts() {
		return getChild(StateChildIndices.ACCOUNTS);
	}

	public VirtualMap<VirtualBlobKey, VirtualBlobValue> storage() {
		return getChild(StateChildIndices.STORAGE);
	}

	public MerkleMap<EntityNum, MerkleTopic> topics() {
		return getChild(StateChildIndices.TOPICS);
	}

	public MerkleMap<EntityNum, MerkleToken> tokens() {
		return getChild(StateChildIndices.TOKENS);
	}

	public MerkleMap<EntityNumPair, MerkleTokenRelStatus> tokenAssociations() {
		return getChild(StateChildIndices.TOKEN_ASSOCIATIONS);
	}

	public MerkleMap<EntityNum, MerkleSchedule> scheduleTxs() {
		return getChild(StateChildIndices.SCHEDULE_TXS);
	}

	public MerkleNetworkContext networkCtx() {
		return getChild(StateChildIndices.NETWORK_CTX);
	}

	public AddressBook addressBook() {
		return getChild(StateChildIndices.ADDRESS_BOOK);
	}

	public MerkleSpecialFiles specialFiles() {
		return getChild(StateChildIndices.SPECIAL_FILES);
	}

	public RecordsRunningHashLeaf runningHashLeaf() {
		return getChild(StateChildIndices.RECORD_STREAM_RUNNING_HASH);
	}

	public MerkleMap<EntityNumPair, MerkleUniqueToken> uniqueTokens() {
		return getChild(StateChildIndices.UNIQUE_TOKENS);
	}

	public VirtualMap<ContractKey, ContractValue> contractStorage() {
		return getChild(StateChildIndices.CONTRACT_STORAGE);
	}

	public FCOneToManyRelation<EntityNum, Long> uniqueTokenAssociations() {
		return metadata.getUniqueTokenAssociations();
	}

	public FCOneToManyRelation<EntityNum, Long> uniqueOwnershipAssociations() {
		return metadata.getUniqueOwnershipAssociations();
	}

	public FCOneToManyRelation<EntityNum, Long> uniqueTreasuryOwnershipAssociations() {
		return metadata.getUniqueTreasuryOwnershipAssociations();
	}

	private void internalInit(
			final Platform platform,
			final BootstrapProperties bootstrapProps,
<<<<<<< HEAD
			final SwirldDualState dualState
=======
			SwirldDualState dualState
>>>>>>> 5cc82631
	) {
		final var selfId = platform.getSelfId().getId();

		ServicesApp app;
		if (APPS.includes(selfId)) {
			app = APPS.get(selfId);
		} else {
			app = appBuilder.get()
					.bootstrapProps(bootstrapProps)
					.initialState(this)
					.platform(platform)
					.selfId(selfId)
					.build();
			APPS.save(selfId, app);
		}
		app.dualStateAccessor().setDualState(dualState);
		log.info("Dual state includes freeze time={} and last frozen={}",
				dualState.getFreezeTime(),
				dualState.getLastFrozenTime());

		final var stateVersion = networkCtx().getStateVersion();
		if (stateVersion > StateVersions.CURRENT_VERSION) {
			log.error("Fatal error, network state version {} > node software version {}",
					networkCtx().getStateVersion(),
					StateVersions.CURRENT_VERSION);
			app.systemExits().fail(1);
		} else {
			if (stateVersion < StateVersions.CURRENT_VERSION) {
				/* This was an upgrade, discard now-obsolete preparation history */
				networkCtx().discardPreparedUpgradeMeta();
			}
			networkCtx().setStateVersion(StateVersions.CURRENT_VERSION);

<<<<<<< HEAD
=======
		// When migrating from an older state dual state can be null
		if (dualState == null) {
			dualState = new DualStateImpl();
		}
		app.dualStateAccessor().setDualState(dualState);
		log.info("Dual state includes freeze time={} and last frozen={}",
				dualState.getFreezeTime(),
				dualState.getLastFrozenTime());

		final var stateVersion = networkCtx().getStateVersion();
		if (stateVersion > StateVersions.CURRENT_VERSION) {
			log.error("Fatal error, network state version {} > node software version {}",
					networkCtx().getStateVersion(),
					StateVersions.CURRENT_VERSION);
			app.systemExits().fail(1);
		} else {
			if (stateVersion < StateVersions.CURRENT_VERSION) {
				/* This was an upgrade, discard now-obsolete preparation history */
				networkCtx().discardPreparedUpgradeMeta();
			}
			networkCtx().setStateVersion(StateVersions.CURRENT_VERSION);

>>>>>>> 5cc82631
			metadata = new StateMetadata(app);
			app.initializationFlow().runWith(this);

			logSummary();
			log.info("  --> Context initialized accordingly on Services node {}", selfId);
		}
	}

	int getDeserializedVersion() {
		return deserializedVersion;
	}

	Platform getPlatformForDeferredInit() {
		return platformForDeferredInit;
	}

	AddressBook getAddressBookForDeferredInit() {
		return addressBookForDeferredInit;
	}

	SwirldDualState getDualStateForDeferredInit() {
		return dualStateForDeferredInit;
	}

	void createGenesisChildren(AddressBook addressBook, long seqStart) {
		final var virtualMapFactory = new VirtualMapFactory(jdbLoc, VirtualDataSourceJasperDB::new);

		setChild(StateChildIndices.UNIQUE_TOKENS, new MerkleMap<>());
		setChild(StateChildIndices.TOKEN_ASSOCIATIONS, new MerkleMap<>());
		setChild(StateChildIndices.TOPICS, new MerkleMap<>());
		setChild(StateChildIndices.STORAGE, virtualMapFactory.newVirtualizedBlobs());
		setChild(StateChildIndices.ACCOUNTS, new MerkleMap<>());
		setChild(StateChildIndices.TOKENS, new MerkleMap<>());
		setChild(StateChildIndices.NETWORK_CTX, genesisNetworkCtxWith(seqStart));
		setChild(StateChildIndices.SPECIAL_FILES, new MerkleSpecialFiles());
		setChild(StateChildIndices.SCHEDULE_TXS, new MerkleMap<>());
		setChild(StateChildIndices.RECORD_STREAM_RUNNING_HASH, genesisRunningHashLeaf());
		setChild(StateChildIndices.ADDRESS_BOOK, addressBook);
		setChild(StateChildIndices.CONTRACT_STORAGE, virtualMapFactory.newVirtualizedStorage());
	}

	private RecordsRunningHashLeaf genesisRunningHashLeaf() {
		final var genesisRunningHash = new RunningHash();
		genesisRunningHash.setHash(EMPTY_HASH);
		return new RecordsRunningHashLeaf(genesisRunningHash);
	}

	private MerkleNetworkContext genesisNetworkCtxWith(long seqStart) {
		return new MerkleNetworkContext(
				UNKNOWN_CONSENSUS_TIME,
				new SequenceNumber(seqStart),
				seqStart - 1,
				new ExchangeRates());
	}

	@FunctionalInterface
	interface FcmMigrator {
		<K1 extends MerkleNode, V1 extends MerkleNode, K2, V2 extends MerkleNode & Keyed<K2>> void toMerkleMap(
				MerkleInternal parent,
				int mapIndex,
				Function<K1, K2> keyConverter,
				Function<V1, V2> valueConverter);
	}

	@FunctionalInterface
	interface BinaryObjectStoreMigrator {
		void migrateFromBinaryObjectStore(ServicesState initializingState, String jdbcLoc, int deserializedVersion);
	}

	private static String jdbLoc = CANONICAL_JDB_LOC;
	private static FcmMigrator fcmMigrator = FCMapMigration::FCMapToMerkleMap;
	private static Consumer<Boolean> blobMigrationFlag = MerkleOptionalBlob::setInMigration;
	private static BinaryObjectStoreMigrator blobMigrator = ReleaseTwentyMigration::migrateFromBinaryObjectStore;
	private static Supplier<ServicesApp.Builder> appBuilder = DaggerServicesApp::builder;

	/* --- Only used by unit tests --- */
	StateMetadata getMetadata() {
		return metadata;
	}

	void setMetadata(StateMetadata metadata) {
		this.metadata = metadata;
	}

	void setDeserializedVersion(int deserializedVersion) {
		this.deserializedVersion = deserializedVersion;
	}

	static void setAppBuilder(Supplier<ServicesApp.Builder> appBuilder) {
		ServicesState.appBuilder = appBuilder;
	}

	static void setFcmMigrator(FcmMigrator fcmMigrator) {
		ServicesState.fcmMigrator = fcmMigrator;
	}

	static void setBlobMigrator(BinaryObjectStoreMigrator blobMigrator) {
		ServicesState.blobMigrator = blobMigrator;
	}

	static void setBlobMigrationFlag(Consumer<Boolean> blobMigrationFlag) {
		ServicesState.blobMigrationFlag = blobMigrationFlag;
	}

	public static void setJdbLoc(String jdbLoc) {
		ServicesState.jdbLoc = jdbLoc;
	}
}<|MERGE_RESOLUTION|>--- conflicted
+++ resolved
@@ -68,11 +68,8 @@
 import com.swirlds.jasperdb.VirtualDataSourceJasperDB;
 import com.swirlds.merkle.map.FCMapMigration;
 import com.swirlds.merkle.map.MerkleMap;
-<<<<<<< HEAD
+import com.swirlds.platform.state.DualStateImpl;
 import com.swirlds.virtualmap.VirtualMap;
-=======
-import com.swirlds.platform.state.DualStateImpl;
->>>>>>> 5cc82631
 import org.apache.logging.log4j.LogManager;
 import org.apache.logging.log4j.Logger;
 
@@ -87,12 +84,9 @@
 import static com.hedera.services.state.merkle.MerkleNetworkContext.UNKNOWN_CONSENSUS_TIME;
 import static com.hedera.services.state.migration.Release0170Migration.moveLargeFcmsToBinaryRoutePositions;
 import static com.hedera.services.state.migration.StateChildIndices.SPECIAL_FILES;
-<<<<<<< HEAD
 import static com.hedera.services.state.migration.StateVersions.RELEASE_0160_VERSION;
 import static com.hedera.services.state.migration.StateVersions.RELEASE_0170_VERSION;
 import static com.hedera.services.state.migration.StateVersions.RELEASE_TWENTY_VERSION;
-=======
->>>>>>> 5cc82631
 import static com.hedera.services.utils.EntityIdUtils.parseAccount;
 import static com.hedera.services.utils.EntityNumPair.fromLongs;
 import static java.util.concurrent.CompletableFuture.runAsync;
@@ -155,15 +149,10 @@
 	public int getMinimumChildCount(int version) {
 		if (version < RELEASE_0160_VERSION) {
 			return StateChildIndices.NUM_PRE_0160_CHILDREN;
-<<<<<<< HEAD
 		} else if (version <= StateVersions.RELEASE_0180_VERSION) {
 			return StateChildIndices.NUM_PRE_TWENTY_CHILDREN;
 		} else if (version <= RELEASE_TWENTY_VERSION) {
 			return StateChildIndices.NUM_TWENTY_CHILDREN;
-=======
-		} else if (version <= StateVersions.CURRENT_VERSION) {
-			return StateChildIndices.NUM_POST_0160_CHILDREN;
->>>>>>> 5cc82631
 		} else {
 			throw new IllegalArgumentException("Argument 'version='" + version + "' is invalid!");
 		}
@@ -263,13 +252,10 @@
 			log.info("Finished with FCMap -> MerkleMap migrations, completing the deferred init");
 
 			init(getPlatformForDeferredInit(), getAddressBookForDeferredInit(), getDualStateForDeferredInit());
-<<<<<<< HEAD
 		}
 
 		if (deserializedVersionFromState < RELEASE_TWENTY_VERSION) {
 			blobMigrator.migrateFromBinaryObjectStore(this, jdbLoc, deserializedVersionFromState);
-=======
->>>>>>> 5cc82631
 		}
 	}
 
@@ -368,10 +354,6 @@
 		topics().archive();
 		tokens().archive();
 		accounts().archive();
-<<<<<<< HEAD
-=======
-		storage().archive();
->>>>>>> 5cc82631
 		scheduleTxs().archive();
 		uniqueTokens().archive();
 		tokenAssociations().archive();
@@ -467,11 +449,7 @@
 	private void internalInit(
 			final Platform platform,
 			final BootstrapProperties bootstrapProps,
-<<<<<<< HEAD
-			final SwirldDualState dualState
-=======
 			SwirldDualState dualState
->>>>>>> 5cc82631
 	) {
 		final var selfId = platform.getSelfId().getId();
 
@@ -486,6 +464,11 @@
 					.selfId(selfId)
 					.build();
 			APPS.save(selfId, app);
+		}
+
+		// When migrating from an older state dual state can be null
+		if (dualState == null) {
+			dualState = new DualStateImpl();
 		}
 		app.dualStateAccessor().setDualState(dualState);
 		log.info("Dual state includes freeze time={} and last frozen={}",
@@ -505,31 +488,6 @@
 			}
 			networkCtx().setStateVersion(StateVersions.CURRENT_VERSION);
 
-<<<<<<< HEAD
-=======
-		// When migrating from an older state dual state can be null
-		if (dualState == null) {
-			dualState = new DualStateImpl();
-		}
-		app.dualStateAccessor().setDualState(dualState);
-		log.info("Dual state includes freeze time={} and last frozen={}",
-				dualState.getFreezeTime(),
-				dualState.getLastFrozenTime());
-
-		final var stateVersion = networkCtx().getStateVersion();
-		if (stateVersion > StateVersions.CURRENT_VERSION) {
-			log.error("Fatal error, network state version {} > node software version {}",
-					networkCtx().getStateVersion(),
-					StateVersions.CURRENT_VERSION);
-			app.systemExits().fail(1);
-		} else {
-			if (stateVersion < StateVersions.CURRENT_VERSION) {
-				/* This was an upgrade, discard now-obsolete preparation history */
-				networkCtx().discardPreparedUpgradeMeta();
-			}
-			networkCtx().setStateVersion(StateVersions.CURRENT_VERSION);
-
->>>>>>> 5cc82631
 			metadata = new StateMetadata(app);
 			app.initializationFlow().runWith(this);
 
