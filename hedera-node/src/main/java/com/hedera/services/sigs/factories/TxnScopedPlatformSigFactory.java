--- conflicted
+++ resolved
@@ -51,8 +51,6 @@
 	 * @return a platform sig for the scoped transaction
 	 */
 	TransactionSignature signKeccak256DigestWithSecp256k1(byte[] publicKey, byte[] sigBytes);
-<<<<<<< HEAD
-=======
 
 	/**
 	 * Convenience method to return a {@link com.swirlds.common.crypto.TransactionSignature} for
@@ -72,5 +70,4 @@
 				return signKeccak256DigestWithSecp256k1(publicKey, sigBytes);
 		}
 	}
->>>>>>> 490e0ded
 }