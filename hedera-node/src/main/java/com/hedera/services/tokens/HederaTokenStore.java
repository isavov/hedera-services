--- conflicted
+++ resolved
@@ -39,10 +39,7 @@
 import com.hederahashgraph.api.proto.java.ResponseCodeEnum;
 import com.hederahashgraph.api.proto.java.TokenCreateTransactionBody;
 import com.hederahashgraph.api.proto.java.TokenID;
-<<<<<<< HEAD
 import com.hederahashgraph.api.proto.java.TokenRef;
-=======
->>>>>>> b0d9297d
 import com.hederahashgraph.api.proto.java.TokenUpdateTransactionBody;
 import com.swirlds.fcmap.FCMap;
 
@@ -316,20 +313,7 @@
 
 	@Override
 	public ResponseCodeEnum adjustBalance(AccountID aId, TokenID tId, long adjustment) {
-<<<<<<< HEAD
-		return sanityChecked(aId, tId, token -> {
-			var account = accountsLedger.getTokenRef(aId);
-			var validity = account.validityOfAdjustment(tId, token, adjustment);
-			if (validity != OK) {
-				return validity;
-			}
-			adjustUnchecked(aId, tId, token, adjustment);
-			hederaLedger.updateTokenXfers(tId, aId, adjustment);
-			return OK;
-		});
-=======
 		return sanityChecked(aId, tId, token -> validateAndAdjustUnchecked(token, aId, tId, adjustment));
->>>>>>> b0d9297d
 	}
 
 	@Override
@@ -475,11 +459,7 @@
 	}
 
 	private ResponseCodeEnum validateAndAdjustUnchecked(MerkleToken token, AccountID aId, TokenID tId, long adjustment) {
-		var account = ledger.getTokenRef(aId);
-		if (!unsaturated(account) && !account.hasRelationshipWith(tId)) {
-			return TOKENS_PER_ACCOUNT_LIMIT_EXCEEDED;
-		}
-
+		var account = accountsLedger.getTokenRef(aId);
 		var validity = account.validityOfAdjustment(tId, token, adjustment);
 		if (validity != OK) {
 			return validity;
