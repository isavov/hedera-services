--- conflicted
+++ resolved
@@ -292,8 +292,6 @@
     }
 
     @Test
-<<<<<<< HEAD
-=======
     public void failDifferentIsDeleted() {
         // given:
         other = new MerkleSchedule(transactionBody, signersThreshold, signers, signatures);
@@ -309,7 +307,6 @@
     }
 
     @Test
->>>>>>> 48c660cf
     public void failDifferentSignaturesLength() {
         // given:
         other = new MerkleSchedule(transactionBody, signersThreshold, signers, new HashMap<>());
