--- conflicted
+++ resolved
@@ -28,19 +28,12 @@
 import com.hedera.services.state.merkle.MerkleAccountTokens;
 import com.hedera.services.state.merkle.internals.CopyOnWriteIds;
 import com.hedera.services.state.submerkle.EntityId;
-<<<<<<< HEAD
 import com.hedera.services.store.tokens.views.internals.PermHashInteger;
-=======
->>>>>>> d90336ac
 import com.hedera.test.extensions.LogCaptor;
 import com.hedera.test.extensions.LogCaptureExtension;
 import com.hedera.test.extensions.LoggingSubject;
 import com.hedera.test.extensions.LoggingTarget;
-<<<<<<< HEAD
 import com.swirlds.merkle.map.MerkleMap;
-=======
-import com.swirlds.fcmap.FCMap;
->>>>>>> d90336ac
 import org.junit.jupiter.api.AfterEach;
 import org.junit.jupiter.api.BeforeEach;
 import org.junit.jupiter.api.Test;
@@ -101,11 +94,7 @@
 	@Test
 	void toFileDoesNothingIfNoExportRequested() {
 		// when:
-<<<<<<< HEAD
 		subject.toFile(new MerkleMap<>());
-=======
-		subject.toFile(new FCMap<>());
->>>>>>> d90336ac
 
 		// expect:
 		assertFalse(new File(testExportLoc).exists());
@@ -117,11 +106,7 @@
 		given(nodeLocalProperties.accountsExportPath()).willReturn("/this/is/not/a/path");
 
 		// expect:
-<<<<<<< HEAD
 		assertDoesNotThrow(() -> subject.toFile(new MerkleMap<>()));
-=======
-		assertDoesNotThrow(() -> subject.toFile(new FCMap<>()));
->>>>>>> d90336ac
 		// and:
 		assertThat(logCaptor.warnLogs(), contains(startsWith("Could not export accounts to '/this/is/not/a/path'")));
 	}
@@ -140,13 +125,8 @@
 				"---\n" +
 				"MerkleAccount{state=MerkleAccountState{number=1 <-> 0.0.1, key=ed25519: \"first-fake\"\n" +
 				", expiry=1234567, balance=1, autoRenewSecs=555555, memo=This ecstasy doth unperplex, deleted=false, " +
-<<<<<<< HEAD
-				"smartContract=true, receiverSigRequired=true, proxy=EntityId{shard=0, realm=0, num=0}, nftsOwned=0}, #" +
-				" records=0, " +
-=======
 				"smartContract=true, receiverSigRequired=true, proxy=EntityId{shard=0, realm=0, num=0}, nftsOwned=0, " +
 				"alreadyUsedAutoAssociations=7, maxAutoAssociations=10}, # records=0, " +
->>>>>>> d90336ac
 				"tokens=[3.2.1, 1.2.3]}\n" +
 				"\n" +
 				"0.0.2\n" +
@@ -162,12 +142,6 @@
 		accounts.put(PermHashInteger.fromInt(2), account2);
 		accounts.put(PermHashInteger.fromInt(1), account1);
 		// and:
-<<<<<<< HEAD
-=======
-		accounts.put(new MerkleEntityId(0, 0, 2), account2);
-		accounts.put(new MerkleEntityId(0, 0, 1), account1);
-		// and:
->>>>>>> d90336ac
 		given(nodeLocalProperties.exportAccountsOnStartup()).willReturn(true);
 		given(nodeLocalProperties.accountsExportPath()).willReturn(testExportLoc);
 
