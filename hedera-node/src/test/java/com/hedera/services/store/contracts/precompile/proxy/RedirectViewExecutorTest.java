--- conflicted
+++ resolved
@@ -65,139 +65,6 @@
 
 @ExtendWith(MockitoExtension.class)
 class RedirectViewExecutorTest {
-<<<<<<< HEAD
-	@Mock
-	private MessageFrame frame;
-	@Mock
-	private EncodingFacade encodingFacade;
-	@Mock
-	private DecodingFacade decodingFacade;
-	@Mock
-	private RedirectGasCalculator redirectGasCalculator;
-	@Mock
-	private HederaStackedWorldStateUpdater stackedWorldStateUpdater;
-	@Mock
-	private WorldLedgers worldLedgers;
-	@Mock
-	private BlockValues blockValues;
-	@Mock
-	private BalanceOfWrapper balanceOfWrapper;
-	@Mock
-	private OwnerOfAndTokenURIWrapper ownerOfAndTokenURIWrapper;
-
-	public static final AccountID account = IdUtils.asAccount("0.0.777");
-	public static final AccountID spender = IdUtils.asAccount("0.0.888");
-	public static final TokenID fungible = IdUtils.asToken("0.0.888");
-	public static final TokenID nonfungibletoken = IdUtils.asToken("0.0.999");
-	public static final NftId nonfungible = new NftId(0, 0, 999, 1);
-	public static final Id fungibleId = Id.fromGrpcToken(fungible);
-	public static final Id nonfungibleId = Id.fromGrpcToken(nonfungibletoken);
-	public static final Address fungibleTokenAddress = fungibleId.asEvmAddress();
-	public static final Address nonfungibleTokenAddress = nonfungibleId.asEvmAddress();
-
-	private static final long timestamp = 10L;
-	private static final Timestamp resultingTimestamp = Timestamp.newBuilder().setSeconds(timestamp).build();
-	private static final long gas = 100L;
-	private static final Bytes answer = Bytes.of(1);
-
-	RedirectViewExecutor subject;
-
-	@Test
-	void computeCostedNAME() {
-		prerequisites(ABI_ID_ERC_NAME, fungibleTokenAddress);
-
-		final var result = "name";
-
-		given(worldLedgers.nameOf(fungible)).willReturn(result);
-		given(encodingFacade.encodeName(result)).willReturn(answer);
-
-		assertEquals(Pair.of(gas, answer), subject.computeCosted());
-	}
-
-	@Test
-	void computeCostedSYMBOL() {
-		prerequisites(ABI_ID_ERC_SYMBOL, fungibleTokenAddress);
-
-		final var result = "symbol";
-
-		given(worldLedgers.symbolOf(fungible)).willReturn(result);
-		given(encodingFacade.encodeSymbol(result)).willReturn(answer);
-
-		assertEquals(Pair.of(gas, answer), subject.computeCosted());
-	}
-
-	@Test
-	void computeAllowanceOf() {
-		final var nestedInput = prerequisites(ABI_ID_ERC_ALLOWANCE, fungibleTokenAddress);
-
-		final var allowanceWrapper = new TokenAllowanceWrapper(fungible, account, spender);
-		given(decodingFacade.decodeTokenAllowance(eq(nestedInput), eq(fungible), any()))
-				.willReturn(allowanceWrapper);
-		given(worldLedgers.staticAllowanceOf(account, spender, fungible)).willReturn(123L);
-		given(encodingFacade.encodeAllowance(123L)).willReturn(answer);
-
-		assertEquals(Pair.of(gas, answer), subject.computeCosted());
-	}
-
-	@Test
-	void computeApprovedSpenderOf() {
-		final var nestedInput = prerequisites(ABI_ID_ERC_GET_APPROVED, nonfungibleTokenAddress);
-
-		final var getApprovedWrapper = new GetApprovedWrapper(nonfungibletoken, 123L);
-		given(decodingFacade.decodeGetApproved(eq(nestedInput), eq(nonfungibletoken))).willReturn(getApprovedWrapper);
-		given(worldLedgers.staticApprovedSpenderOf(NftId.fromGrpc(nonfungibletoken, 123L)))
-				.willReturn(Address.ALTBN128_ADD);
-		given(worldLedgers.canonicalAddress(Address.ALTBN128_ADD)).willReturn(Address.ALTBN128_ADD);
-		given(encodingFacade.encodeGetApproved(Address.ALTBN128_ADD)).willReturn(answer);
-
-		assertEquals(Pair.of(gas, answer), subject.computeCosted());
-	}
-
-	@Test
-	void computeOperatorCheck() {
-		final var nestedInput = prerequisites(ABI_ID_ERC_IS_APPROVED_FOR_ALL, nonfungibleTokenAddress);
-
-		final var isApproveForAll= new IsApproveForAllWrapper(nonfungibletoken, account, spender);
-		given(decodingFacade.decodeIsApprovedForAll(eq(nestedInput), eq(nonfungibletoken), any())).willReturn(isApproveForAll);
-		given(worldLedgers.staticIsOperator(account, spender, nonfungibletoken)).willReturn(true);
-		given(encodingFacade.encodeIsApprovedForAll(true)).willReturn(answer);
-
-		assertEquals(Pair.of(gas, answer), subject.computeCosted());
-	}
-
-	@Test
-	void revertsFrameAndReturnsNullOnRevertingException() {
-		final var nestedInput = prerequisites(ABI_ID_ERC_ALLOWANCE, fungibleTokenAddress);
-
-		final var allowanceWrapper = new TokenAllowanceWrapper(fungible, account, spender);
-		given(decodingFacade.decodeTokenAllowance(eq(nestedInput), eq(fungible), any()))
-				.willReturn(allowanceWrapper);
-		given(worldLedgers.staticAllowanceOf(account, spender, fungible))
-				.willThrow(new InvalidTransactionException(INVALID_ALLOWANCE_OWNER_ID, true));
-
-		assertEquals(Pair.of(gas, null), subject.computeCosted());
-		verify(frame).setState(MessageFrame.State.REVERT);
-	}
-
-	@Test
-	void computeCostedDECIMALS() {
-		prerequisites(ABI_ID_ERC_DECIMALS, fungibleTokenAddress);
-
-		final var result = 1;
-
-		given(worldLedgers.typeOf(fungible)).willReturn(TokenType.FUNGIBLE_COMMON);
-		given(worldLedgers.decimalsOf(fungible)).willReturn(result);
-		given(encodingFacade.encodeDecimals(result)).willReturn(answer);
-
-		assertEquals(Pair.of(gas, answer), subject.computeCosted());
-	}
-
-	@Test
-	void computeCostedTOTAL_SUPPY_TOKEN() {
-		prerequisites(ABI_ID_ERC_TOTAL_SUPPLY_TOKEN, fungibleTokenAddress);
-
-		final var result = 1L;
-=======
     @Mock private MessageFrame frame;
     @Mock private EncodingFacade encodingFacade;
     @Mock private DecodingFacade decodingFacade;
@@ -243,7 +110,6 @@
         prerequisites(ABI_ID_ERC_SYMBOL, fungibleTokenAddress);
 
         final var result = "symbol";
->>>>>>> 30ecdde5
 
         given(worldLedgers.symbolOf(fungible)).willReturn(result);
         given(encodingFacade.encodeSymbol(result)).willReturn(answer);
@@ -255,8 +121,8 @@
     void computeAllowanceOf() {
         final var nestedInput = prerequisites(ABI_ID_ERC_ALLOWANCE, fungibleTokenAddress);
 
-        final var allowanceWrapper = new TokenAllowanceWrapper(account, spender);
-        given(decodingFacade.decodeTokenAllowance(eq(nestedInput), any()))
+        final var allowanceWrapper = new TokenAllowanceWrapper(fungible, account, spender);
+        given(decodingFacade.decodeTokenAllowance(eq(nestedInput), eq(fungible), any()))
                 .willReturn(allowanceWrapper);
         given(worldLedgers.staticAllowanceOf(account, spender, fungible)).willReturn(123L);
         given(encodingFacade.encodeAllowance(123L)).willReturn(answer);
@@ -268,8 +134,9 @@
     void computeApprovedSpenderOf() {
         final var nestedInput = prerequisites(ABI_ID_ERC_GET_APPROVED, nonfungibleTokenAddress);
 
-        final var getApprovedWrapper = new GetApprovedWrapper(123L);
-        given(decodingFacade.decodeGetApproved(nestedInput)).willReturn(getApprovedWrapper);
+        final var getApprovedWrapper = new GetApprovedWrapper(nonfungibletoken, 123L);
+        given(decodingFacade.decodeGetApproved(eq(nestedInput), eq(nonfungibletoken)))
+                .willReturn(getApprovedWrapper);
         given(worldLedgers.staticApprovedSpenderOf(NftId.fromGrpc(nonfungibletoken, 123L)))
                 .willReturn(Address.ALTBN128_ADD);
         given(worldLedgers.canonicalAddress(Address.ALTBN128_ADD)).willReturn(Address.ALTBN128_ADD);
@@ -283,8 +150,8 @@
         final var nestedInput =
                 prerequisites(ABI_ID_ERC_IS_APPROVED_FOR_ALL, nonfungibleTokenAddress);
 
-        final var isApproveForAll = new IsApproveForAllWrapper(account, spender);
-        given(decodingFacade.decodeIsApprovedForAll(eq(nestedInput), any()))
+        final var isApproveForAll = new IsApproveForAllWrapper(nonfungibletoken, account, spender);
+        given(decodingFacade.decodeIsApprovedForAll(eq(nestedInput), eq(nonfungibletoken), any()))
                 .willReturn(isApproveForAll);
         given(worldLedgers.staticIsOperator(account, spender, nonfungibletoken)).willReturn(true);
         given(encodingFacade.encodeIsApprovedForAll(true)).willReturn(answer);
@@ -296,8 +163,8 @@
     void revertsFrameAndReturnsNullOnRevertingException() {
         final var nestedInput = prerequisites(ABI_ID_ERC_ALLOWANCE, fungibleTokenAddress);
 
-        final var allowanceWrapper = new TokenAllowanceWrapper(account, spender);
-        given(decodingFacade.decodeTokenAllowance(eq(nestedInput), any()))
+        final var allowanceWrapper = new TokenAllowanceWrapper(fungible, account, spender);
+        given(decodingFacade.decodeTokenAllowance(eq(nestedInput), eq(fungible), any()))
                 .willReturn(allowanceWrapper);
         given(worldLedgers.staticAllowanceOf(account, spender, fungible))
                 .willThrow(new InvalidTransactionException(INVALID_ALLOWANCE_OWNER_ID, true));
