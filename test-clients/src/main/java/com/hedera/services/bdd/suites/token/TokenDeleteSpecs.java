package com.hedera.services.bdd.suites.token;

/*-
 * ‌
 * Hedera Services Test Clients
 * ​
 * Copyright (C) 2018 - 2020 Hedera Hashgraph, LLC
 * ​
 * Licensed under the Apache License, Version 2.0 (the "License");
 * you may not use this file except in compliance with the License.
 * You may obtain a copy of the License at
 *
 *      http://www.apache.org/licenses/LICENSE-2.0
 *
 * Unless required by applicable law or agreed to in writing, software
 * distributed under the License is distributed on an "AS IS" BASIS,
 * WITHOUT WARRANTIES OR CONDITIONS OF ANY KIND, either express or implied.
 * See the License for the specific language governing permissions and
 * limitations under the License.
 * ‍
 */

import com.hedera.services.bdd.spec.HapiApiSpec;
import com.hedera.services.bdd.spec.queries.QueryVerbs;
import com.hedera.services.bdd.spec.transactions.TxnVerbs;
import com.hedera.services.bdd.spec.transactions.token.HapiTokenTransact;
import com.hedera.services.bdd.spec.utilops.UtilVerbs;
import com.hedera.services.bdd.suites.HapiApiSuite;
import org.apache.logging.log4j.LogManager;
import org.apache.logging.log4j.Logger;

import java.util.List;

import static com.hedera.services.bdd.spec.HapiApiSpec.defaultHapiSpec;
import static com.hedera.services.bdd.spec.queries.QueryVerbs.getAccountInfo;
import static com.hedera.services.bdd.spec.queries.QueryVerbs.getTokenInfo;
import static com.hedera.services.bdd.spec.transactions.TxnVerbs.burnToken;
import static com.hedera.services.bdd.spec.transactions.TxnVerbs.cryptoCreate;
import static com.hedera.services.bdd.spec.transactions.TxnVerbs.grantTokenKyc;
import static com.hedera.services.bdd.spec.transactions.TxnVerbs.mintToken;
import static com.hedera.services.bdd.spec.transactions.TxnVerbs.revokeTokenKyc;
import static com.hedera.services.bdd.spec.transactions.TxnVerbs.tokenAssociate;
import static com.hedera.services.bdd.spec.transactions.TxnVerbs.tokenCreate;
import static com.hedera.services.bdd.spec.transactions.TxnVerbs.tokenDelete;
import static com.hedera.services.bdd.spec.transactions.TxnVerbs.tokenFreeze;
import static com.hedera.services.bdd.spec.transactions.TxnVerbs.tokenTransact;
import static com.hedera.services.bdd.spec.transactions.TxnVerbs.tokenUnfreeze;
import static com.hedera.services.bdd.spec.transactions.token.HapiTokenTransact.TokenMovement.moving;
import static com.hedera.services.bdd.spec.utilops.UtilVerbs.assertionsHold;
import static com.hedera.services.bdd.spec.utilops.UtilVerbs.newKeyNamed;
import static com.hederahashgraph.api.proto.java.ResponseCodeEnum.*;

public class TokenDeleteSpecs extends HapiApiSuite {
	private static final Logger log = LogManager.getLogger(TokenDeleteSpecs.class);

	public static void main(String... args) {
		new TokenDeleteSpecs().runSuiteSync();
	}

	@Override
	protected List<HapiApiSpec> getSpecsInSuite() {
		return List.of(new HapiApiSpec[] {
						deletionValidatesMissingAdminKey(),
						deletionWorksAsExpected(),
						deletionValidatesAlreadyDeletedToken(),
<<<<<<< HEAD
=======
						deletionValidatesRef(),
>>>>>>> e53af22a
				}
		);
	}

	private HapiApiSpec deletionValidatesAlreadyDeletedToken() {
		return defaultHapiSpec("DeletionValidatesAlreadyDeletedToken")
				.given(
						newKeyNamed("multiKey"),
						cryptoCreate(TOKEN_TREASURY),
						tokenCreate("tbd")
								.adminKey("multiKey")
								.treasury(TOKEN_TREASURY),
						tokenDelete("tbd")
				).when().then(
						tokenDelete("tbd")
								.hasKnownStatus(TOKEN_WAS_DELETED)
				);
	}

	private HapiApiSpec deletionValidatesMissingAdminKey() {
		return defaultHapiSpec("DeletionValidatesMissingAdminKey")
				.given(
						newKeyNamed("multiKey"),
						cryptoCreate(TOKEN_TREASURY),
						cryptoCreate("payer")
								.balance(A_HUNDRED_HBARS),
						tokenCreate("tbd")
								.freezeDefault(false)
								.treasury(TOKEN_TREASURY)
								.payingWith("payer")
				).when( ).then(
						tokenDelete("tbd")
								.payingWith("payer")
								.signedBy("payer")
								.hasKnownStatus(TOKEN_IS_IMMUTABlE)
				);
	}

	public HapiApiSpec deletionWorksAsExpected() {
		return defaultHapiSpec("DeletionWorksAsExpected")
				.given(
						newKeyNamed("multiKey"),
						cryptoCreate(TOKEN_TREASURY),
						cryptoCreate("payer")
								.balance(A_HUNDRED_HBARS),
						tokenCreate("tbd")
								.adminKey("multiKey")
								.freezeKey("multiKey")
								.kycKey("multiKey")
								.wipeKey("multiKey")
								.supplyKey("multiKey")
								.freezeDefault(false)
								.treasury(TOKEN_TREASURY)
								.payingWith("payer"),
						tokenAssociate(GENESIS, "tbd")
				).when(
						getAccountInfo(TOKEN_TREASURY).logged(),
						mintToken("tbd", 1),
						burnToken("tbd", 1),
						revokeTokenKyc("tbd", GENESIS),
						grantTokenKyc("tbd", GENESIS),
						tokenFreeze("tbd", GENESIS),
						tokenUnfreeze("tbd", GENESIS),
						tokenTransact(moving(1, "tbd")
								.between(TOKEN_TREASURY, GENESIS)),
						tokenDelete("tbd")
								.payingWith("payer")
				).then(
						getTokenInfo("tbd").logged(),
						getAccountInfo(TOKEN_TREASURY).logged(),
						tokenTransact(moving(1, "tbd")
								.between(TOKEN_TREASURY, GENESIS))
								.hasKnownStatus(TOKEN_WAS_DELETED),
						mintToken("tbd", 1)
								.hasKnownStatus(TOKEN_WAS_DELETED),
						burnToken("tbd", 1)
								.hasKnownStatus(TOKEN_WAS_DELETED),
						revokeTokenKyc("tbd", GENESIS)
								.hasKnownStatus(TOKEN_WAS_DELETED),
						grantTokenKyc("tbd", GENESIS)
								.hasKnownStatus(TOKEN_WAS_DELETED),
						tokenFreeze("tbd", GENESIS)
								.hasKnownStatus(TOKEN_WAS_DELETED),
						tokenUnfreeze("tbd", GENESIS)
								.hasKnownStatus(TOKEN_WAS_DELETED)
				);
	}

	public HapiApiSpec deletionValidatesRef() {
		return defaultHapiSpec("DeletionValidatesRef")
				.given(
						cryptoCreate("payer").balance(A_HUNDRED_HBARS)
				).when( ).then(
						tokenDelete("1.2.3")
								.payingWith("payer")
								.signedBy("payer")
								.hasKnownStatus(INVALID_TOKEN_ID),
						tokenDelete("0.0.0")
								.payingWith("payer")
								.signedBy("payer")
								.hasKnownStatus(INVALID_TOKEN_ID)
				);
	}


	@Override
	protected Logger getResultsLogger() {
		return log;
	}
}<|MERGE_RESOLUTION|>--- conflicted
+++ resolved
@@ -63,10 +63,7 @@
 						deletionValidatesMissingAdminKey(),
 						deletionWorksAsExpected(),
 						deletionValidatesAlreadyDeletedToken(),
-<<<<<<< HEAD
-=======
 						deletionValidatesRef(),
->>>>>>> e53af22a
 				}
 		);
 	}
