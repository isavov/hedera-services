--- conflicted
+++ resolved
@@ -208,11 +208,7 @@
 			var nodeSelectorOverride = overrideOrDefault(effArgs, NODE_SELECTOR_ARG, DEFAULT_NODE_SELECTOR.toString());
 			expectedNetworkSize =  Integer.parseInt(overrideOrDefault(effArgs,
 					NETWORK_SIZE_ARG,
-<<<<<<< HEAD
-					"-NETWORKSIZE="+ EXPECTED_CI_NETWORK_SIZE).split("=")[1]);
-=======
 					""+ EXPECTED_CI_NETWORK_SIZE).split("=")[1]);
->>>>>>> 0953025c
 			var otherOverrides = arbitraryOverrides(effArgs);
 			HapiApiSpec.runInCiMode(
 					System.getenv("NODES"),
