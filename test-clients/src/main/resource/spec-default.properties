--- conflicted
+++ resolved
@@ -101,11 +101,7 @@
 node.details.name=NODE_DETAILS
 # Valid settings are { fixed, random }
 node.selector=fixed
-<<<<<<< HEAD
-nodes=localhost:50211
-=======
 nodes=localhost
->>>>>>> d8cd045f
 # custom testnet
 #nodes=3.13.199.218
 # custom mainnet
