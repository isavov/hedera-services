--- conflicted
+++ resolved
@@ -1247,31 +1247,24 @@
                 at: /
             - ensure-testnet-for-reruns
           post-steps:
-<<<<<<< HEAD
             - cleanup-rerun-testnet-if-present
+          workflow_name: "Continuous integration"
       - run-update-jar-files:
           requires:
             - run-smart-contract-scenarios
+            - run-consensus-and-crypto-scenarios
           pre-steps:
             - attach_workspace:
                 at: /
             - ensure-testnet-for-reruns
           post-steps:
-            - send-successful-report-to-slack
-            - cleanup-rerun-testnet-if-present
-          new-marker : "new marker string"
-      - cleanup-singlejob-testnet:
-          requires:
-            - run-update-jar-files
-=======
             - send-report-to-slack
             - cleanup-rerun-testnet-if-present
+          new-marker : "new marker string"          
           workflow_name: "Continuous integration"
       - cleanup-singlejob-testnet:
           requires:
-            - run-smart-contract-scenarios
-            - run-consensus-and-crypto-scenarios
->>>>>>> c0d74501
+            - run-update-jar-files
           pre-steps:
             - attach_workspace:
                 at: /
